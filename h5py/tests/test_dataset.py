# This file is part of h5py, a Python interface to the HDF5 library.
#
# http://www.h5py.org
#
# Copyright 2008-2013 Andrew Collette and contributors
#
# License:  Standard 3-clause BSD; see "license.txt" for full license terms
#           and contributor agreement.

"""
    Dataset testing operations.

    Tests all dataset operations, including creation, with the exception of:

    1. Slicing operations for read and write, handled by module test_slicing
    2. Type conversion for read and write (currently untested)
"""

import pathlib
import sys
import numpy as np
import platform
import pytest
import warnings

from .common import ut, TestCase
from .data_files import get_data_file_path
from h5py import File, Group, Dataset
from h5py._hl.base import is_empty_dataspace
from h5py import h5f, h5t
from h5py.h5py_warnings import H5pyDeprecationWarning
import h5py
import h5py._hl.selections as sel


class BaseDataset(TestCase):
    def setUp(self):
        self.f = File(self.mktemp(), 'w')

    def tearDown(self):
        if self.f:
            self.f.close()


class TestRepr(BaseDataset):
    """
        Feature: repr(Dataset) behaves sensibly
    """

    def test_repr_open(self):
        """ repr() works on live and dead datasets """
        ds = self.f.create_dataset('foo', (4,))
        self.assertIsInstance(repr(ds), str)
        self.f.close()
        self.assertIsInstance(repr(ds), str)


class TestCreateShape(BaseDataset):

    """
        Feature: Datasets can be created from a shape only
    """

    def test_create_scalar(self):
        """ Create a scalar dataset """
        dset = self.f.create_dataset('foo', ())
        self.assertEqual(dset.shape, ())

    def test_create_simple(self):
        """ Create a size-1 dataset """
        dset = self.f.create_dataset('foo', (1,))
        self.assertEqual(dset.shape, (1,))

    def test_create_integer(self):
        """ Create a size-1 dataset with integer shape"""
        dset = self.f.create_dataset('foo', 1)
        self.assertEqual(dset.shape, (1,))

    def test_create_extended(self):
        """ Create an extended dataset """
        dset = self.f.create_dataset('foo', (63,))
        self.assertEqual(dset.shape, (63,))
        self.assertEqual(dset.size, 63)
        dset = self.f.create_dataset('bar', (6, 10))
        self.assertEqual(dset.shape, (6, 10))
        self.assertEqual(dset.size, (60))

    def test_create_integer_extended(self):
        """ Create an extended dataset """
        dset = self.f.create_dataset('foo', 63)
        self.assertEqual(dset.shape, (63,))
        self.assertEqual(dset.size, 63)
        dset = self.f.create_dataset('bar', (6, 10))
        self.assertEqual(dset.shape, (6, 10))
        self.assertEqual(dset.size, (60))

    def test_default_dtype(self):
        """ Confirm that the default dtype is float """
        dset = self.f.create_dataset('foo', (63,))
        self.assertEqual(dset.dtype, np.dtype('=f4'))

    def test_missing_shape(self):
        """ Missing shape raises TypeError """
        with self.assertRaises(TypeError):
            self.f.create_dataset('foo')

    def test_long_double(self):
        """ Confirm that the default dtype is float """
        dset = self.f.create_dataset('foo', (63,), dtype=np.longdouble)
        if platform.machine() in ['ppc64le']:
            pytest.xfail("Storage of long double deactivated on %s" % platform.machine())
        self.assertEqual(dset.dtype, np.longdouble)

    @ut.skipIf(not hasattr(np, "complex256"), "No support for complex256")
    def test_complex256(self):
        """ Confirm that the default dtype is float """
        dset = self.f.create_dataset('foo', (63,),
                                     dtype=np.dtype('complex256'))
        self.assertEqual(dset.dtype, np.dtype('complex256'))

    def test_name_bytes(self):
        dset = self.f.create_dataset(b'foo', (1,))
        self.assertEqual(dset.shape, (1,))

        dset2 = self.f.create_dataset(b'bar/baz', (2,))
        self.assertEqual(dset2.shape, (2,))

class TestCreateData(BaseDataset):

    """
        Feature: Datasets can be created from existing data
    """

    def test_create_scalar(self):
        """ Create a scalar dataset from existing array """
        data = np.ones((), 'f')
        dset = self.f.create_dataset('foo', data=data)
        self.assertEqual(dset.shape, data.shape)

    def test_create_extended(self):
        """ Create an extended dataset from existing data """
        data = np.ones((63,), 'f')
        dset = self.f.create_dataset('foo', data=data)
        self.assertEqual(dset.shape, data.shape)

    def test_dataset_intermediate_group(self):
        """ Create dataset with missing intermediate groups """
        ds = self.f.create_dataset("/foo/bar/baz", shape=(10, 10), dtype='<i4')
        self.assertIsInstance(ds, h5py.Dataset)
        self.assertTrue("/foo/bar/baz" in self.f)

    def test_reshape(self):
        """ Create from existing data, and make it fit a new shape """
        data = np.arange(30, dtype='f')
        dset = self.f.create_dataset('foo', shape=(10, 3), data=data)
        self.assertEqual(dset.shape, (10, 3))
        self.assertArrayEqual(dset[...], data.reshape((10, 3)))

    def test_appropriate_low_level_id(self):
        " Binding Dataset to a non-DatasetID identifier fails with ValueError "
        with self.assertRaises(ValueError):
            Dataset(self.f['/'].id)

    def check_h5_string(self, dset, cset, length):
        tid = dset.id.get_type()
        assert isinstance(tid, h5t.TypeStringID)
        assert tid.get_cset() == cset
        if length is None:
            assert tid.is_variable_str()
        else:
            assert not tid.is_variable_str()
            assert tid.get_size() == length

    def test_create_bytestring(self):
        """ Creating dataset with byte string yields vlen ASCII dataset """
        def check_vlen_ascii(dset):
            self.check_h5_string(dset, h5t.CSET_ASCII, length=None)
        check_vlen_ascii(self.f.create_dataset('a', data=b'abc'))
        check_vlen_ascii(self.f.create_dataset('b', data=[b'abc', b'def']))
        check_vlen_ascii(self.f.create_dataset('c', data=[[b'abc'], [b'def']]))
        check_vlen_ascii(self.f.create_dataset(
            'd', data=np.array([b'abc', b'def'], dtype=object)
        ))

    def test_create_np_s(self):
        dset = self.f.create_dataset('a', data=np.array([b'abc', b'def'], dtype='S3'))
        self.check_h5_string(dset, h5t.CSET_ASCII, length=3)

    def test_create_strings(self):
        def check_vlen_utf8(dset):
            self.check_h5_string(dset, h5t.CSET_UTF8, length=None)
        check_vlen_utf8(self.f.create_dataset('a', data='abc'))
        check_vlen_utf8(self.f.create_dataset('b', data=['abc', 'def']))
        check_vlen_utf8(self.f.create_dataset('c', data=[['abc'], ['def']]))
        check_vlen_utf8(self.f.create_dataset(
            'd', data=np.array(['abc', 'def'], dtype=object)
        ))

    def test_create_np_u(self):
        with self.assertRaises(TypeError):
            self.f.create_dataset('a', data=np.array([b'abc', b'def'], dtype='U3'))

    def test_empty_create_via_None_shape(self):
        self.f.create_dataset('foo', dtype='f')
        self.assertTrue(is_empty_dataspace(self.f['foo'].id))

    def test_empty_create_via_Empty_class(self):
        self.f.create_dataset('foo', data=h5py.Empty(dtype='f'))
        self.assertTrue(is_empty_dataspace(self.f['foo'].id))

    def test_create_incompatible_data(self):
        # Shape tuple is incompatible with data
        with self.assertRaises(ValueError):
            self.f.create_dataset('bar', shape=4, data= np.arange(3))


class TestReadDirectly:

    """
        Feature: Read data directly from Dataset into a Numpy array
    """

    @pytest.mark.parametrize(
        'source_shape,dest_shape,source_sel,dest_sel',
        [
            ((100,), (100,), np.s_[0:10], np.s_[50:60]),
            ((70,), (100,), np.s_[50:60], np.s_[90:]),
            ((30, 10), (20, 20), np.s_[:20, :], np.s_[:, :10]),
            ((5, 7, 9), (6,), np.s_[2, :6, 3], np.s_[:]),
        ])
    def test_read_direct(self, writable_file, source_shape, dest_shape, source_sel, dest_sel):
        source_values = np.arange(np.product(source_shape), dtype="int64").reshape(source_shape)
        dset = writable_file.create_dataset("dset", source_shape, data=source_values)
        arr = np.full(dest_shape, -1, dtype="int64")
        expected = arr.copy()
        expected[dest_sel] = source_values[source_sel]

        dset.read_direct(arr, source_sel, dest_sel)
        np.testing.assert_array_equal(arr, expected)

    def test_no_sel(self, writable_file):
        dset = writable_file.create_dataset("dset", (10,), data=np.arange(10, dtype="int64"))
        arr = np.ones((10,), dtype="int64")
        dset.read_direct(arr)
        np.testing.assert_array_equal(arr, np.arange(10, dtype="int64"))

    def test_empty(self, writable_file):
        empty_dset = writable_file.create_dataset("edset", dtype='int64')
        arr = np.ones((100,), 'int64')
        with pytest.raises(TypeError):
            empty_dset.read_direct(arr, np.s_[0:10], np.s_[50:60])

    def test_wrong_shape(self, writable_file):
        dset = writable_file.create_dataset("dset", (100,), dtype='int64')
        arr = np.ones((200,))
        with pytest.raises(TypeError):
            dset.read_direct(arr)

    def test_not_c_contiguous(self, writable_file):
        dset = writable_file.create_dataset("dset", (10, 10), dtype='int64')
        arr = np.ones((10, 10), order='F')
        with pytest.raises(TypeError):
            dset.read_direct(arr)

class TestWriteDirectly:

    """
        Feature: Write Numpy array directly into Dataset
    """

    @pytest.mark.parametrize(
        'source_shape,dest_shape,source_sel,dest_sel',
        [
            ((100,), (100,), np.s_[0:10], np.s_[50:60]),
            ((70,), (100,), np.s_[50:60], np.s_[90:]),
            ((30, 10), (20, 20), np.s_[:20, :], np.s_[:, :10]),
            ((5, 7, 9), (6,), np.s_[2, :6, 3], np.s_[:]),
        ])
    def test_write_direct(self, writable_file, source_shape, dest_shape, source_sel, dest_sel):
        dset = writable_file.create_dataset('dset', dest_shape, dtype='int32', fillvalue=-1)
        arr = np.arange(np.product(source_shape)).reshape(source_shape)
        expected = np.full(dest_shape, -1, dtype='int32')
        expected[dest_sel] = arr[source_sel]
        dset.write_direct(arr, source_sel, dest_sel)
        np.testing.assert_array_equal(dset[:], expected)

    def test_empty(self, writable_file):
        empty_dset = writable_file.create_dataset("edset", dtype='int64')
        with pytest.raises(TypeError):
            empty_dset.write_direct(np.ones((100,)), np.s_[0:10], np.s_[50:60])

    def test_wrong_shape(self, writable_file):
        dset = writable_file.create_dataset("dset", (100,), dtype='int64')
        arr = np.ones((200,))
        with pytest.raises(TypeError):
            dset.write_direct(arr)

    def test_not_c_contiguous(self, writable_file):
        dset = writable_file.create_dataset("dset", (10, 10), dtype='int64')
        arr = np.ones((10, 10), order='F')
        with pytest.raises(TypeError):
            dset.write_direct(arr)


class TestCreateRequire(BaseDataset):

    """
        Feature: Datasets can be created only if they don't exist in the file
    """

    def test_create(self):
        """ Create new dataset with no conflicts """
        dset = self.f.require_dataset('foo', (10, 3), 'f')
        self.assertIsInstance(dset, Dataset)
        self.assertEqual(dset.shape, (10, 3))

    def test_create_existing(self):
        """ require_dataset yields existing dataset """
        dset = self.f.require_dataset('foo', (10, 3), 'f')
        dset2 = self.f.require_dataset('foo', (10, 3), 'f')
        self.assertEqual(dset, dset2)

    def test_create_1D(self):
        """ require_dataset with integer shape yields existing dataset"""
        dset = self.f.require_dataset('foo', 10, 'f')
        dset2 = self.f.require_dataset('foo', 10, 'f')
        self.assertEqual(dset, dset2)

        dset = self.f.require_dataset('bar', (10,), 'f')
        dset2 = self.f.require_dataset('bar', 10, 'f')
        self.assertEqual(dset, dset2)

        dset = self.f.require_dataset('baz', 10, 'f')
        dset2 = self.f.require_dataset(b'baz', (10,), 'f')
        self.assertEqual(dset, dset2)

    def test_shape_conflict(self):
        """ require_dataset with shape conflict yields TypeError """
        self.f.create_dataset('foo', (10, 3), 'f')
        with self.assertRaises(TypeError):
            self.f.require_dataset('foo', (10, 4), 'f')

    def test_type_conflict(self):
        """ require_dataset with object type conflict yields TypeError """
        self.f.create_group('foo')
        with self.assertRaises(TypeError):
            self.f.require_dataset('foo', (10, 3), 'f')

    def test_dtype_conflict(self):
        """ require_dataset with dtype conflict (strict mode) yields TypeError
        """
        dset = self.f.create_dataset('foo', (10, 3), 'f')
        with self.assertRaises(TypeError):
            self.f.require_dataset('foo', (10, 3), 'S10')

    def test_dtype_exact(self):
        """ require_dataset with exactly dtype match """

        dset = self.f.create_dataset('foo', (10, 3), 'f')
        dset2 = self.f.require_dataset('foo', (10, 3), 'f', exact=True)
        self.assertEqual(dset, dset2)

    def test_dtype_close(self):
        """ require_dataset with convertible type succeeds (non-strict mode)
        """
        dset = self.f.create_dataset('foo', (10, 3), 'i4')
        dset2 = self.f.require_dataset('foo', (10, 3), 'i2', exact=False)
        self.assertEqual(dset, dset2)
        self.assertEqual(dset2.dtype, np.dtype('i4'))


class TestCreateChunked(BaseDataset):

    """
        Feature: Datasets can be created by manually specifying chunks
    """

    def test_create_chunks(self):
        """ Create via chunks tuple """
        dset = self.f.create_dataset('foo', shape=(100,), chunks=(10,))
        self.assertEqual(dset.chunks, (10,))

    def test_create_chunks_integer(self):
        """ Create via chunks integer """
        dset = self.f.create_dataset('foo', shape=(100,), chunks=10)
        self.assertEqual(dset.chunks, (10,))

    def test_chunks_mismatch(self):
        """ Illegal chunk size raises ValueError """
        with self.assertRaises(ValueError):
            self.f.create_dataset('foo', shape=(100,), chunks=(200,))

    def test_chunks_false(self):
        """ Chunked format required for given storage options """
        with self.assertRaises(ValueError):
            self.f.create_dataset('foo', shape=(10,), maxshape=100, chunks=False)

    def test_chunks_scalar(self):
        """ Attempting to create chunked scalar dataset raises TypeError """
        with self.assertRaises(TypeError):
            self.f.create_dataset('foo', shape=(), chunks=(50,))

    def test_auto_chunks(self):
        """ Auto-chunking of datasets """
        dset = self.f.create_dataset('foo', shape=(20, 100), chunks=True)
        self.assertIsInstance(dset.chunks, tuple)
        self.assertEqual(len(dset.chunks), 2)

    def test_auto_chunks_abuse(self):
        """ Auto-chunking with pathologically large element sizes """
        dset = self.f.create_dataset('foo', shape=(3,), dtype='S100000000', chunks=True)
        self.assertEqual(dset.chunks, (1,))

    def test_scalar_assignment(self):
        """ Test scalar assignment of chunked dataset """
        dset = self.f.create_dataset('foo', shape=(3, 50, 50),
                                     dtype=np.int32, chunks=(1, 50, 50))
        # test assignment of selection smaller than chunk size
        dset[1, :, 40] = 10
        self.assertTrue(np.all(dset[1, :, 40] == 10))

        # test assignment of selection equal to chunk size
        dset[1] = 11
        self.assertTrue(np.all(dset[1] == 11))

        # test assignment of selection bigger than chunk size
        dset[0:2] = 12
        self.assertTrue(np.all(dset[0:2] == 12))

    def test_auto_chunks_no_shape(self):
        """ Auto-chunking of empty datasets not allowed"""
        with pytest.raises(TypeError, match='Empty') as err:
            self.f.create_dataset('foo', dtype='S100', chunks=True)

        with pytest.raises(TypeError, match='Empty') as err:
            self.f.create_dataset('foo', dtype='S100', maxshape=20)


class TestCreateFillvalue(BaseDataset):

    """
        Feature: Datasets can be created with fill value
    """

    def test_create_fillval(self):
        """ Fill value is reflected in dataset contents """
        dset = self.f.create_dataset('foo', (10,), fillvalue=4.0)
        self.assertEqual(dset[0], 4.0)
        self.assertEqual(dset[7], 4.0)

    def test_property(self):
        """ Fill value is recoverable via property """
        dset = self.f.create_dataset('foo', (10,), fillvalue=3.0)
        self.assertEqual(dset.fillvalue, 3.0)
        self.assertNotIsInstance(dset.fillvalue, np.ndarray)

    def test_property_none(self):
        """ .fillvalue property works correctly if not set """
        dset = self.f.create_dataset('foo', (10,))
        self.assertEqual(dset.fillvalue, 0)

    def test_compound(self):
        """ Fill value works with compound types """
        dt = np.dtype([('a', 'f4'), ('b', 'i8')])
        v = np.ones((1,), dtype=dt)[0]
        dset = self.f.create_dataset('foo', (10,), dtype=dt, fillvalue=v)
        self.assertEqual(dset.fillvalue, v)
        self.assertAlmostEqual(dset[4], v)

    def test_exc(self):
        """ Bogus fill value raises ValueError """
        with self.assertRaises(ValueError):
            dset = self.f.create_dataset('foo', (10,),
                    dtype=[('a', 'i'), ('b', 'f')], fillvalue=42)


class TestCreateNamedType(BaseDataset):

    """
        Feature: Datasets created from an existing named type
    """

    def test_named(self):
        """ Named type object works and links the dataset to type """
        self.f['type'] = np.dtype('f8')
        dset = self.f.create_dataset('x', (100,), dtype=self.f['type'])
        self.assertEqual(dset.dtype, np.dtype('f8'))
        self.assertEqual(dset.id.get_type(), self.f['type'].id)
        self.assertTrue(dset.id.get_type().committed())


@ut.skipIf('gzip' not in h5py.filters.encode, "DEFLATE is not installed")
class TestCreateGzip(BaseDataset):

    """
        Feature: Datasets created with gzip compression
    """

    def test_gzip(self):
        """ Create with explicit gzip options """
        dset = self.f.create_dataset('foo', (20, 30), compression='gzip',
                                     compression_opts=9)
        self.assertEqual(dset.compression, 'gzip')
        self.assertEqual(dset.compression_opts, 9)

    def test_gzip_implicit(self):
        """ Create with implicit gzip level (level 4) """
        dset = self.f.create_dataset('foo', (20, 30), compression='gzip')
        self.assertEqual(dset.compression, 'gzip')
        self.assertEqual(dset.compression_opts, 4)

    def test_gzip_number(self):
        """ Create with gzip level by specifying integer """
        dset = self.f.create_dataset('foo', (20, 30), compression=7)
        self.assertEqual(dset.compression, 'gzip')
        self.assertEqual(dset.compression_opts, 7)

        original_compression_vals = h5py._hl.dataset._LEGACY_GZIP_COMPRESSION_VALS
        try:
            h5py._hl.dataset._LEGACY_GZIP_COMPRESSION_VALS = tuple()
            with self.assertRaises(ValueError):
                dset = self.f.create_dataset('foo', (20, 30), compression=7)
        finally:
            h5py._hl.dataset._LEGACY_GZIP_COMPRESSION_VALS = original_compression_vals

    def test_gzip_exc(self):
        """ Illegal gzip level (explicit or implicit) raises ValueError """
        with self.assertRaises((ValueError, RuntimeError)):
            self.f.create_dataset('foo', (20, 30), compression=14)
        with self.assertRaises(ValueError):
            self.f.create_dataset('foo', (20, 30), compression=-4)
        with self.assertRaises(ValueError):
            self.f.create_dataset('foo', (20, 30), compression='gzip',
                                  compression_opts=14)


@ut.skipIf('gzip' not in h5py.filters.encode, "DEFLATE is not installed")
class TestCreateCompressionNumber(BaseDataset):

    """
        Feature: Datasets created with a compression code
    """

    def test_compression_number(self):
        """ Create with compression number of gzip (h5py.h5z.FILTER_DEFLATE) and a compression level of 7"""
        original_compression_vals = h5py._hl.dataset._LEGACY_GZIP_COMPRESSION_VALS
        try:
            h5py._hl.dataset._LEGACY_GZIP_COMPRESSION_VALS = tuple()
            dset = self.f.create_dataset('foo', (20, 30), compression=h5py.h5z.FILTER_DEFLATE, compression_opts=(7,))
        finally:
            h5py._hl.dataset._LEGACY_GZIP_COMPRESSION_VALS = original_compression_vals

        self.assertEqual(dset.compression, 'gzip')
        self.assertEqual(dset.compression_opts, 7)

    def test_compression_number_invalid(self):
        """ Create with invalid compression numbers  """
        with self.assertRaises(ValueError) as e:
            self.f.create_dataset('foo', (20, 30), compression=-999)
        self.assertIn("Invalid filter", str(e.exception))

        with self.assertRaises(ValueError) as e:
            self.f.create_dataset('foo', (20, 30), compression=100)
        self.assertIn("Unknown compression", str(e.exception))

        original_compression_vals = h5py._hl.dataset._LEGACY_GZIP_COMPRESSION_VALS
        try:
            h5py._hl.dataset._LEGACY_GZIP_COMPRESSION_VALS = tuple()

            # Using gzip compression requires a compression level specified in compression_opts
            with self.assertRaises(IndexError):
                self.f.create_dataset('foo', (20, 30), compression=h5py.h5z.FILTER_DEFLATE)
        finally:
            h5py._hl.dataset._LEGACY_GZIP_COMPRESSION_VALS = original_compression_vals


@ut.skipIf('lzf' not in h5py.filters.encode, "LZF is not installed")
class TestCreateLZF(BaseDataset):

    """
        Feature: Datasets created with LZF compression
    """

    def test_lzf(self):
        """ Create with explicit lzf """
        dset = self.f.create_dataset('foo', (20, 30), compression='lzf')
        self.assertEqual(dset.compression, 'lzf')
        self.assertEqual(dset.compression_opts, None)

        testdata = np.arange(100)
        dset = self.f.create_dataset('bar', data=testdata, compression='lzf')
        self.assertEqual(dset.compression, 'lzf')
        self.assertEqual(dset.compression_opts, None)

        self.f.flush()  # Actually write to file

        readdata = self.f['bar'][()]
        self.assertArrayEqual(readdata, testdata)

    def test_lzf_exc(self):
        """ Giving lzf options raises ValueError """
        with self.assertRaises(ValueError):
            self.f.create_dataset('foo', (20, 30), compression='lzf',
                                  compression_opts=4)


@ut.skipIf('szip' not in h5py.filters.encode, "SZIP is not installed")
class TestCreateSZIP(BaseDataset):

    """
        Feature: Datasets created with LZF compression
    """

    def test_szip(self):
        """ Create with explicit szip """
        dset = self.f.create_dataset('foo', (20, 30), compression='szip',
                                     compression_opts=('ec', 16))


@ut.skipIf('shuffle' not in h5py.filters.encode, "SHUFFLE is not installed")
class TestCreateShuffle(BaseDataset):

    """
        Feature: Datasets can use shuffling filter
    """

    def test_shuffle(self):
        """ Enable shuffle filter """
        dset = self.f.create_dataset('foo', (20, 30), shuffle=True)
        self.assertTrue(dset.shuffle)


@ut.skipIf('fletcher32' not in h5py.filters.encode, "FLETCHER32 is not installed")
class TestCreateFletcher32(BaseDataset):
    """
        Feature: Datasets can use the fletcher32 filter
    """

    def test_fletcher32(self):
        """ Enable fletcher32 filter """
        dset = self.f.create_dataset('foo', (20, 30), fletcher32=True)
        self.assertTrue(dset.fletcher32)


@ut.skipIf('scaleoffset' not in h5py.filters.encode, "SCALEOFFSET is not installed")
class TestCreateScaleOffset(BaseDataset):
    """
        Feature: Datasets can use the scale/offset filter
    """

    def test_float_fails_without_options(self):
        """ Ensure that a scale factor is required for scaleoffset compression of floating point data """

        with self.assertRaises(ValueError):
            dset = self.f.create_dataset('foo', (20, 30), dtype=float, scaleoffset=True)

    def test_non_integer(self):
        """ Check when scaleoffset is negetive"""

        with self.assertRaises(ValueError):
            dset = self.f.create_dataset('foo', (20, 30), dtype=float, scaleoffset=-0.1)

    def test_unsupport_dtype(self):
        """ Check when dtype is unsupported type"""

        with self.assertRaises(TypeError):
            dset = self.f.create_dataset('foo', (20, 30), dtype=bool, scaleoffset=True)

    def test_float(self):
        """ Scaleoffset filter works for floating point data """

        scalefac = 4
        shape = (100, 300)
        range = 20 * 10 ** scalefac
        testdata = (np.random.rand(*shape) - 0.5) * range

        dset = self.f.create_dataset('foo', shape, dtype=float, scaleoffset=scalefac)

        # Dataset reports that scaleoffset is in use
        assert dset.scaleoffset is not None

        # Dataset round-trips
        dset[...] = testdata
        filename = self.f.filename
        self.f.close()
        self.f = h5py.File(filename, 'r')
        readdata = self.f['foo'][...]

        # Test that data round-trips to requested precision
        self.assertArrayEqual(readdata, testdata, precision=10 ** (-scalefac))

        # Test that the filter is actually active (i.e. compression is lossy)
        assert not (readdata == testdata).all()

    def test_int(self):
        """ Scaleoffset filter works for integer data with default precision """

        nbits = 12
        shape = (100, 300)
        testdata = np.random.randint(0, 2 ** nbits - 1, size=shape)

        # Create dataset; note omission of nbits (for library-determined precision)
        dset = self.f.create_dataset('foo', shape, dtype=int, scaleoffset=True)

        # Dataset reports scaleoffset enabled
        assert dset.scaleoffset is not None

        # Data round-trips correctly and identically
        dset[...] = testdata
        filename = self.f.filename
        self.f.close()
        self.f = h5py.File(filename, 'r')
        readdata = self.f['foo'][...]
        self.assertArrayEqual(readdata, testdata)

    def test_int_with_minbits(self):
        """ Scaleoffset filter works for integer data with specified precision """

        nbits = 12
        shape = (100, 300)
        testdata = np.random.randint(0, 2 ** nbits, size=shape)

        dset = self.f.create_dataset('foo', shape, dtype=int, scaleoffset=nbits)

        # Dataset reports scaleoffset enabled with correct precision
        self.assertTrue(dset.scaleoffset == 12)

        # Data round-trips correctly
        dset[...] = testdata
        filename = self.f.filename
        self.f.close()
        self.f = h5py.File(filename, 'r')
        readdata = self.f['foo'][...]
        self.assertArrayEqual(readdata, testdata)

    def test_int_with_minbits_lossy(self):
        """ Scaleoffset filter works for integer data with specified precision """

        nbits = 12
        shape = (100, 300)
        testdata = np.random.randint(0, 2 ** (nbits + 1) - 1, size=shape)

        dset = self.f.create_dataset('foo', shape, dtype=int, scaleoffset=nbits)

        # Dataset reports scaleoffset enabled with correct precision
        self.assertTrue(dset.scaleoffset == 12)

        # Data can be written and read
        dset[...] = testdata
        filename = self.f.filename
        self.f.close()
        self.f = h5py.File(filename, 'r')
        readdata = self.f['foo'][...]

        # Compression is lossy
        assert not (readdata == testdata).all()


class TestExternal(BaseDataset):
    """
        Feature: Datasets with the external storage property
    """
    def test_contents(self):
        """ Create and access an external dataset """

        shape = (6, 100)
        testdata = np.random.random(shape)

        # create a dataset in an external file and set it
        ext_file = self.mktemp()
        external = [(ext_file, 0, h5f.UNLIMITED)]
        dset = self.f.create_dataset('foo', shape, dtype=testdata.dtype, external=external)
        dset[...] = testdata

        assert dset.external is not None

        # verify file's existence, size, and contents
        with open(ext_file, 'rb') as fid:
            contents = fid.read()
        assert contents == testdata.tobytes()

    def test_name_str(self):
        """ External argument may be a file name str only """

        self.f.create_dataset('foo', (6, 100), external=self.mktemp())

    def test_name_path(self):
        """ External argument may be a file name path only """

        self.f.create_dataset('foo', (6, 100),
                              external=pathlib.Path(self.mktemp()))

    def test_iter_multi(self):
        """ External argument may be an iterable of multiple tuples """

        ext_file = self.mktemp()
        N = 100
        external = iter((ext_file, x * 1000, 1000) for x in range(N))
        dset = self.f.create_dataset('poo', (6, 100), external=external)
        assert len(dset.external) == N

    def test_invalid(self):
        """ Test with invalid external lists """

        shape = (6, 100)
        ext_file = self.mktemp()

        for exc_type, external in [
            (TypeError, [ext_file]),
            (TypeError, [ext_file, 0]),
            (TypeError, [ext_file, 0, h5f.UNLIMITED]),
            (ValueError, [(ext_file,)]),
            (ValueError, [(ext_file, 0)]),
            (ValueError, [(ext_file, 0, h5f.UNLIMITED, 0)]),
            (TypeError, [(ext_file, 0, "h5f.UNLIMITED")]),
        ]:
            with self.assertRaises(exc_type):
                self.f.create_dataset('foo', shape, external=external)


class TestAutoCreate(BaseDataset):

    """
        Feature: Datasets auto-created from data produce the correct types
    """
    def assert_string_type(self, ds, cset, variable=True):
        tid = ds.id.get_type()
        self.assertEqual(type(tid), h5py.h5t.TypeStringID)
        self.assertEqual(tid.get_cset(), cset)
        if variable:
            assert tid.is_variable_str()

    def test_vlen_bytes(self):
        """Assigning byte strings produces a vlen string ASCII dataset """
        self.f['x'] = b"Hello there"
        self.assert_string_type(self.f['x'], h5py.h5t.CSET_ASCII)

        self.f['y'] = [b"a", b"bc"]
        self.assert_string_type(self.f['y'], h5py.h5t.CSET_ASCII)

        self.f['z'] = np.array([b"a", b"bc"], dtype=np.object_)
        self.assert_string_type(self.f['z'], h5py.h5t.CSET_ASCII)

    def test_vlen_unicode(self):
        """Assigning unicode strings produces a vlen string UTF-8 dataset """
        self.f['x'] = "Hello there" + chr(0x2034)
        self.assert_string_type(self.f['x'], h5py.h5t.CSET_UTF8)

        self.f['y'] = ["a", "bc"]
        self.assert_string_type(self.f['y'], h5py.h5t.CSET_UTF8)

        # 2D array; this only works with an array, not nested lists
        self.f['z'] = np.array([["a", "bc"]], dtype=np.object_)
        self.assert_string_type(self.f['z'], h5py.h5t.CSET_UTF8)

    def test_string_fixed(self):
        """ Assignment of fixed-length byte string produces a fixed-length
        ascii dataset """
        self.f['x'] = np.string_("Hello there")
        ds = self.f['x']
        self.assert_string_type(ds, h5py.h5t.CSET_ASCII, variable=False)
        self.assertEqual(ds.id.get_type().get_size(), 11)


class TestCreateLike(BaseDataset):
    def test_no_chunks(self):
        self.f['lol'] = np.arange(25).reshape(5, 5)
        self.f.create_dataset_like('like_lol', self.f['lol'])
        dslike = self.f['like_lol']
        self.assertEqual(dslike.shape, (5, 5))
        self.assertIs(dslike.chunks, None)

    def test_track_times(self):
        orig = self.f.create_dataset('honda', data=np.arange(12),
                                     track_times=True)
        self.assertNotEqual(0, h5py.h5g.get_objinfo(orig._id).mtime)
        similar = self.f.create_dataset_like('hyundai', orig)
        self.assertNotEqual(0, h5py.h5g.get_objinfo(similar._id).mtime)

        orig = self.f.create_dataset('ibm', data=np.arange(12),
                                     track_times=False)
        self.assertEqual(0, h5py.h5g.get_objinfo(orig._id).mtime)
        similar = self.f.create_dataset_like('lenovo', orig)
        self.assertEqual(0, h5py.h5g.get_objinfo(similar._id).mtime)

    def test_maxshape(self):
        """ Test when other.maxshape != other.shape """

        other = self.f.create_dataset('other', (10,), maxshape=20)
        similar = self.f.create_dataset_like('sim', other)
        self.assertEqual(similar.shape, (10,))
        self.assertEqual(similar.maxshape, (20,))

class TestChunkIterator(BaseDataset):
    def test_no_chunks(self):
        dset = self.f.create_dataset("foo", ())
        with self.assertRaises(TypeError):
            dset.iter_chunks()

    def test_1d(self):
        dset = self.f.create_dataset("foo", (100,), chunks=(32,))
        expected = ((slice(0,32,1),), (slice(32,64,1),), (slice(64,96,1),),
            (slice(96,100,1),))
        self.assertEqual(list(dset.iter_chunks()), list(expected))
        expected = ((slice(50,64,1),), (slice(64,96,1),), (slice(96,97,1),))
        self.assertEqual(list(dset.iter_chunks(np.s_[50:97])), list(expected))

    def test_2d(self):
        dset = self.f.create_dataset("foo", (100,100), chunks=(32,64))
        expected = ((slice(0, 32, 1), slice(0, 64, 1)), (slice(0, 32, 1),
        slice(64, 100, 1)), (slice(32, 64, 1), slice(0, 64, 1)),
        (slice(32, 64, 1), slice(64, 100, 1)), (slice(64, 96, 1),
        slice(0, 64, 1)), (slice(64, 96, 1), slice(64, 100, 1)),
        (slice(96, 100, 1), slice(0, 64, 1)), (slice(96, 100, 1),
        slice(64, 100, 1)))
        self.assertEqual(list(dset.iter_chunks()), list(expected))

        expected = ((slice(48, 52, 1), slice(40, 50, 1)),)
        self.assertEqual(list(dset.iter_chunks(np.s_[48:52,40:50])), list(expected))


class TestResize(BaseDataset):

    """
        Feature: Datasets created with "maxshape" may be resized
    """

    def test_create(self):
        """ Create dataset with "maxshape" """
        dset = self.f.create_dataset('foo', (20, 30), maxshape=(20, 60))
        self.assertIsNot(dset.chunks, None)
        self.assertEqual(dset.maxshape, (20, 60))

    def test_create_1D(self):
        """ Create dataset with "maxshape" using integer maxshape"""
        dset = self.f.create_dataset('foo', (20,), maxshape=20)
        self.assertIsNot(dset.chunks, None)
        self.assertEqual(dset.maxshape, (20,))

        dset = self.f.create_dataset('bar', 20, maxshape=20)
        self.assertEqual(dset.maxshape, (20,))

    def test_resize(self):
        """ Datasets may be resized up to maxshape """
        dset = self.f.create_dataset('foo', (20, 30), maxshape=(20, 60))
        self.assertEqual(dset.shape, (20, 30))
        dset.resize((20, 50))
        self.assertEqual(dset.shape, (20, 50))
        dset.resize((20, 60))
        self.assertEqual(dset.shape, (20, 60))

    def test_resize_1D(self):
        """ Datasets may be resized up to maxshape using integer maxshape"""
        dset = self.f.create_dataset('foo', 20, maxshape=40)
        self.assertEqual(dset.shape, (20,))
        dset.resize((30,))
        self.assertEqual(dset.shape, (30,))

    def test_resize_over(self):
        """ Resizing past maxshape triggers an exception """
        dset = self.f.create_dataset('foo', (20, 30), maxshape=(20, 60))
        with self.assertRaises(Exception):
            dset.resize((20, 70))

    def test_resize_nonchunked(self):
        """ Resizing non-chunked dataset raises TypeError """
        dset = self.f.create_dataset("foo", (20, 30))
        with self.assertRaises(TypeError):
            dset.resize((20, 60))

    def test_resize_axis(self):
        """ Resize specified axis """
        dset = self.f.create_dataset('foo', (20, 30), maxshape=(20, 60))
        dset.resize(50, axis=1)
        self.assertEqual(dset.shape, (20, 50))

    def test_axis_exc(self):
        """ Illegal axis raises ValueError """
        dset = self.f.create_dataset('foo', (20, 30), maxshape=(20, 60))
        with self.assertRaises(ValueError):
            dset.resize(50, axis=2)

    def test_zero_dim(self):
        """ Allow zero-length initial dims for unlimited axes (issue 111) """
        dset = self.f.create_dataset('foo', (15, 0), maxshape=(15, None))
        self.assertEqual(dset.shape, (15, 0))
        self.assertEqual(dset.maxshape, (15, None))


class TestDtype(BaseDataset):

    """
        Feature: Dataset dtype is available as .dtype property
    """

    def test_dtype(self):
        """ Retrieve dtype from dataset """
        dset = self.f.create_dataset('foo', (5,), '|S10')
        self.assertEqual(dset.dtype, np.dtype('|S10'))


class TestLen(BaseDataset):

    """
        Feature: Size of first axis is available via Python's len
    """

    def test_len(self):
        """ Python len() (under 32 bits) """
        dset = self.f.create_dataset('foo', (312, 15))
        self.assertEqual(len(dset), 312)

    def test_len_big(self):
        """ Python len() vs Dataset.len() """
        dset = self.f.create_dataset('foo', (2 ** 33, 15))
        self.assertEqual(dset.shape, (2 ** 33, 15))
        if sys.maxsize == 2 ** 31 - 1:
            with self.assertRaises(OverflowError):
                len(dset)
        else:
            self.assertEqual(len(dset), 2 ** 33)
        self.assertEqual(dset.len(), 2 ** 33)


class TestIter(BaseDataset):

    """
        Feature: Iterating over a dataset yields rows
    """

    def test_iter(self):
        """ Iterating over a dataset yields rows """
        data = np.arange(30, dtype='f').reshape((10, 3))
        dset = self.f.create_dataset('foo', data=data)
        for x, y in zip(dset, data):
            self.assertEqual(len(x), 3)
            self.assertArrayEqual(x, y)

    def test_iter_scalar(self):
        """ Iterating over scalar dataset raises TypeError """
        dset = self.f.create_dataset('foo', shape=())
        with self.assertRaises(TypeError):
            [x for x in dset]


class TestStrings(BaseDataset):

    """
        Feature: Datasets created with vlen and fixed datatypes correctly
        translate to and from HDF5
    """

    def test_vlen_bytes(self):
        """ Vlen bytes dataset maps to vlen ascii in the file """
        dt = h5py.string_dtype(encoding='ascii')
        ds = self.f.create_dataset('x', (100,), dtype=dt)
        tid = ds.id.get_type()
        self.assertEqual(type(tid), h5py.h5t.TypeStringID)
        self.assertEqual(tid.get_cset(), h5py.h5t.CSET_ASCII)
        string_info = h5py.check_string_dtype(ds.dtype)
        self.assertEqual(string_info.encoding, 'ascii')

    def test_vlen_unicode(self):
        """ Vlen unicode dataset maps to vlen utf-8 in the file """
        dt = h5py.string_dtype()
        ds = self.f.create_dataset('x', (100,), dtype=dt)
        tid = ds.id.get_type()
        self.assertEqual(type(tid), h5py.h5t.TypeStringID)
        self.assertEqual(tid.get_cset(), h5py.h5t.CSET_UTF8)
        string_info = h5py.check_string_dtype(ds.dtype)
        self.assertEqual(string_info.encoding, 'utf-8')

    def test_fixed_ascii(self):
        """ Fixed-length bytes dataset maps to fixed-length ascii in the file
        """
        dt = np.dtype("|S10")
        ds = self.f.create_dataset('x', (100,), dtype=dt)
        tid = ds.id.get_type()
        self.assertEqual(type(tid), h5py.h5t.TypeStringID)
        self.assertFalse(tid.is_variable_str())
        self.assertEqual(tid.get_size(), 10)
        self.assertEqual(tid.get_cset(), h5py.h5t.CSET_ASCII)
        string_info = h5py.check_string_dtype(ds.dtype)
        self.assertEqual(string_info.encoding, 'ascii')
        self.assertEqual(string_info.length, 10)

    def test_fixed_utf8(self):
        dt = h5py.string_dtype(encoding='utf-8', length=5)
        ds = self.f.create_dataset('x', (100,), dtype=dt)
        tid = ds.id.get_type()
        self.assertEqual(tid.get_cset(), h5py.h5t.CSET_UTF8)
        s = 'cù'
        ds[0] = s.encode('utf-8')
        ds[1] = s
        ds[2:4] = [s, s]
        ds[4:6] = np.array([s, s], dtype=object)
        ds[6:8] = np.array([s.encode('utf-8')] * 2, dtype=dt)
        with self.assertRaises(TypeError):
            ds[8:10] = np.array([s, s], dtype='U')

        np.testing.assert_array_equal(ds[:8], np.array([s.encode('utf-8')] * 8, dtype='S'))

    def test_fixed_unicode(self):
        """ Fixed-length unicode datasets are unsupported (raise TypeError) """
        dt = np.dtype("|U10")
        with self.assertRaises(TypeError):
            ds = self.f.create_dataset('x', (100,), dtype=dt)

    def test_roundtrip_vlen_bytes(self):
        """ writing and reading to vlen bytes dataset preserves type and content
        """
        dt = h5py.string_dtype(encoding='ascii')
        ds = self.f.create_dataset('x', (100,), dtype=dt)
        data = b"Hello\xef"
        ds[0] = data
        out = ds[0]
        self.assertEqual(type(out), bytes)
        self.assertEqual(out, data)

    def test_roundtrip_fixed_bytes(self):
        """ Writing to and reading from fixed-length bytes dataset preserves
        type and content """
        dt = np.dtype("|S10")
        ds = self.f.create_dataset('x', (100,), dtype=dt)
        data = b"Hello\xef"
        ds[0] = data
        out = ds[0]
        self.assertEqual(type(out), np.string_)
        self.assertEqual(out, data)

    def test_retrieve_vlen_unicode(self):
        dt = h5py.string_dtype()
        ds = self.f.create_dataset('x', (10,), dtype=dt)
        data = "fàilte"
        ds[0] = data
        self.assertIsInstance(ds[0], bytes)
        out = ds.asstr()[0]
        self.assertIsInstance(out, str)
        self.assertEqual(out, data)

    def test_asstr(self):
        ds = self.f.create_dataset('x', (10,), dtype=h5py.string_dtype())
        data = "fàilte"
        ds[0] = data

        strwrap1 = ds.asstr('ascii')
        with self.assertRaises(UnicodeDecodeError):
            out = strwrap1[0]

        # Different errors parameter
        self.assertEqual(ds.asstr('ascii', 'ignore')[0], 'filte')

        # latin-1 will decode it but give the wrong text
        self.assertNotEqual(ds.asstr('latin-1')[0], data)

        # len of ds
        self.assertEqual(10, len(ds.asstr()))


        # Array output
        np.testing.assert_array_equal(
            ds.asstr()[:1], np.array([data], dtype=object)
        )

    def test_asstr_fixed(self):
        dt = h5py.string_dtype(length=5)
        ds = self.f.create_dataset('x', (10,), dtype=dt)
        data = 'cù'
        ds[0] = np.array(data.encode('utf-8'), dtype=dt)

        self.assertIsInstance(ds[0], np.bytes_)
        out = ds.asstr()[0]
        self.assertIsInstance(out, str)
        self.assertEqual(out, data)

        # Different errors parameter
        self.assertEqual(ds.asstr('ascii', 'ignore')[0], 'c')

        # latin-1 will decode it but give the wrong text
        self.assertNotEqual(ds.asstr('latin-1')[0], data)

        # Array output
        np.testing.assert_array_equal(
            ds.asstr()[:1], np.array([data], dtype=object)
        )

    def test_unicode_write_error(self):
        """Encoding error when writing a non-ASCII string to an ASCII vlen dataset"""
        dt = h5py.string_dtype('ascii')
        ds = self.f.create_dataset('x', (100,), dtype=dt)
        data = "fàilte"
        with self.assertRaises(UnicodeEncodeError):
            ds[0] = data

    def test_unicode_write_bytes(self):
        """ Writing valid utf-8 byte strings to a unicode vlen dataset is OK
        """
        dt = h5py.string_dtype()
        ds = self.f.create_dataset('x', (100,), dtype=dt)
        data = (u"Hello there" + chr(0x2034)).encode('utf8')
        ds[0] = data
        out = ds[0]
        self.assertEqual(type(out), bytes)
        self.assertEqual(out, data)

    def test_vlen_bytes_write_ascii_str(self):
        """ Writing an ascii str to ascii vlen dataset is OK
        """
        dt = h5py.string_dtype('ascii')
        ds = self.f.create_dataset('x', (100,), dtype=dt)
        data = "ASCII string"
        ds[0] = data
        out = ds[0]
        self.assertEqual(type(out), bytes)
        self.assertEqual(out, data.encode('ascii'))


class TestCompound(BaseDataset):

    """
        Feature: Compound types correctly round-trip
    """

    def test_rt(self):
        """ Compound types are read back in correct order (issue 236)"""

        dt = np.dtype([ ('weight', np.float64),
                             ('cputime', np.float64),
                             ('walltime', np.float64),
                             ('parents_offset', np.uint32),
                             ('n_parents', np.uint32),
                             ('status', np.uint8),
                             ('endpoint_type', np.uint8), ])

        testdata = np.ndarray((16,), dtype=dt)
        for key in dt.fields:
            testdata[key] = np.random.random((16,)) * 100

        self.f['test'] = testdata
        outdata = self.f['test'][...]
        self.assertTrue(np.all(outdata == testdata))
        self.assertEqual(outdata.dtype, testdata.dtype)

    def test_assign(self):
        dt = np.dtype([ ('weight', (np.float64, 3)),
                         ('endpoint_type', np.uint8), ])

        testdata = np.ndarray((16,), dtype=dt)
        for key in dt.fields:
            testdata[key] = np.random.random(size=testdata[key].shape) * 100

        ds = self.f.create_dataset('test', (16,), dtype=dt)
        for key in dt.fields:
            ds[key] = testdata[key]

        outdata = self.f['test'][...]

        self.assertTrue(np.all(outdata == testdata))
        self.assertEqual(outdata.dtype, testdata.dtype)

    def test_fields(self):
        dt = np.dtype([
            ('x', np.float64),
            ('y', np.float64),
            ('z', np.float64),
        ])

        testdata = np.ndarray((16,), dtype=dt)
        for key in dt.fields:
            testdata[key] = np.random.random((16,)) * 100

        self.f['test'] = testdata

        # Extract multiple fields
        np.testing.assert_array_equal(
            self.f['test'].fields(['x', 'y'])[:], testdata[['x', 'y']]
        )
        # Extract single field
        np.testing.assert_array_equal(
            self.f['test'].fields('x')[:], testdata['x']
        )

        # Check len() on fields wrapper
        assert len(self.f['test'].fields('x')) == 16


class TestSubarray(BaseDataset):
    def test_write_list(self):
        ds = self.f.create_dataset("a", (1,), dtype="3int8")
        ds[0] = [1, 2, 3]
        np.testing.assert_array_equal(ds[:], [[1, 2, 3]])

        ds[:] = [[4, 5, 6]]
        np.testing.assert_array_equal(ds[:], [[4, 5, 6]])

    def test_write_array(self):
        ds = self.f.create_dataset("a", (1,), dtype="3int8")
        ds[0] = np.array([1, 2, 3])
        np.testing.assert_array_equal(ds[:], [[1, 2, 3]])

        ds[:] = np.array([[4, 5, 6]])
        np.testing.assert_array_equal(ds[:], [[4, 5, 6]])


class TestEnum(BaseDataset):

    """
        Feature: Enum datatype info is preserved, read/write as integer
    """

    EDICT = {'RED': 0, 'GREEN': 1, 'BLUE': 42}

    def test_create(self):
        """ Enum datasets can be created and type correctly round-trips """
        dt = h5py.enum_dtype(self.EDICT, basetype='i')
        ds = self.f.create_dataset('x', (100, 100), dtype=dt)
        dt2 = ds.dtype
        dict2 = h5py.check_enum_dtype(dt2)
        self.assertEqual(dict2, self.EDICT)

    def test_readwrite(self):
        """ Enum datasets can be read/written as integers """
        dt = h5py.enum_dtype(self.EDICT, basetype='i4')
        ds = self.f.create_dataset('x', (100, 100), dtype=dt)
        ds[35, 37] = 42
        ds[1, :] = 1
        self.assertEqual(ds[35, 37], 42)
        self.assertArrayEqual(ds[1, :], np.array((1,) * 100, dtype='i4'))


class TestFloats(BaseDataset):

    """
        Test support for mini and extended-precision floats
    """

    def _exectest(self, dt):
        dset = self.f.create_dataset('x', (100,), dtype=dt)
        self.assertEqual(dset.dtype, dt)
        data = np.ones((100,), dtype=dt)
        dset[...] = data
        self.assertArrayEqual(dset[...], data)

    @ut.skipUnless(hasattr(np, 'float16'), "NumPy float16 support required")
    def test_mini(self):
        """ Mini-floats round trip """
        self._exectest(np.dtype('float16'))

    # TODO: move these tests to test_h5t
    def test_mini_mapping(self):
        """ Test mapping for float16 """
        if hasattr(np, 'float16'):
            self.assertEqual(h5t.IEEE_F16LE.dtype, np.dtype('<f2'))
        else:
            self.assertEqual(h5t.IEEE_F16LE.dtype, np.dtype('<f4'))


class TestTrackTimes(BaseDataset):

    """
        Feature: track_times
    """

    def test_disable_track_times(self):
        """ check that when track_times=False, the time stamp=0 (Jan 1, 1970) """
        ds = self.f.create_dataset('foo', (4,), track_times=False)
        ds_mtime = h5py.h5g.get_objinfo(ds._id).mtime
        self.assertEqual(0, ds_mtime)

    def test_invalid_track_times(self):
        """ check that when give track_times an invalid value """
        with self.assertRaises(TypeError):
            self.f.create_dataset('foo', (4,), track_times='null')


class TestZeroShape(BaseDataset):

    """
        Features of datasets with (0,)-shape axes
    """

    def test_array_conversion(self):
        """ Empty datasets can be converted to NumPy arrays """
        ds = self.f.create_dataset('x', 0, maxshape=None)
        self.assertEqual(ds.shape, np.array(ds).shape)

        ds = self.f.create_dataset('y', (0,), maxshape=(None,))
        self.assertEqual(ds.shape, np.array(ds).shape)

        ds = self.f.create_dataset('z', (0, 0), maxshape=(None, None))
        self.assertEqual(ds.shape, np.array(ds).shape)

    def test_reading(self):
        """ Slicing into empty datasets works correctly """
        dt = [('a', 'f'), ('b', 'i')]
        ds = self.f.create_dataset('x', (0,), dtype=dt, maxshape=(None,))
        arr = np.empty((0,), dtype=dt)

        self.assertEqual(ds[...].shape, arr.shape)
        self.assertEqual(ds[...].dtype, arr.dtype)
        self.assertEqual(ds[()].shape, arr.shape)
        self.assertEqual(ds[()].dtype, arr.dtype)

# https://github.com/h5py/h5py/issues/1492
empty_regionref_xfail = pytest.mark.xfail(
    h5py.version.hdf5_version_tuple == (1, 10, 6),
    reason="Issue with empty region refs in HDF5 1.10.6",
)

class TestRegionRefs(BaseDataset):

    """
        Various features of region references
    """

    def setUp(self):
        BaseDataset.setUp(self)
        self.data = np.arange(100 * 100).reshape((100, 100))
        self.dset = self.f.create_dataset('x', data=self.data)
        self.dset[...] = self.data

    def test_create_ref(self):
        """ Region references can be used as slicing arguments """
        slic = np.s_[25:35, 10:100:5]
        ref = self.dset.regionref[slic]
        self.assertArrayEqual(self.dset[ref], self.data[slic])

    @empty_regionref_xfail
    def test_empty_region(self):
        ref = self.dset.regionref[:0]
        out = self.dset[ref]
        assert out.size == 0
        # Ideally we should preserve shape (0, 100), but it seems this is lost.

    @empty_regionref_xfail
    def test_scalar_dataset(self):
        ds = self.f.create_dataset("scalar", data=1.0, dtype='f4')
        sid = h5py.h5s.create(h5py.h5s.SCALAR)

        # Deselected
        sid.select_none()
        ref = h5py.h5r.create(ds.id, b'.', h5py.h5r.DATASET_REGION, sid)
        assert ds[ref] == h5py.Empty(np.dtype('f4'))

        # Selected
        sid.select_all()
        ref = h5py.h5r.create(ds.id, b'.', h5py.h5r.DATASET_REGION, sid)
        assert ds[ref] == ds[()]

    def test_ref_shape(self):
        """ Region reference shape and selection shape """
        slic = np.s_[25:35, 10:100:5]
        ref = self.dset.regionref[slic]
        self.assertEqual(self.dset.regionref.shape(ref), self.dset.shape)
        self.assertEqual(self.dset.regionref.selection(ref), (10, 18))


class TestAstype(BaseDataset):
    """.astype() wrapper & context manager
    """
    def test_astype_ctx(self):
        dset = self.f.create_dataset('x', (100,), dtype='i2')
        dset[...] = np.arange(100)

        with warnings.catch_warnings(record=True) as warn_rec:
            warnings.simplefilter("always")

            with dset.astype('f8'):
                self.assertArrayEqual(dset[...], np.arange(100, dtype='f8'))

            with dset.astype('f4') as f4ds:
                self.assertArrayEqual(f4ds[...], np.arange(100, dtype='f4'))

        assert [w.category for w in warn_rec] == [H5pyDeprecationWarning] * 2

    def test_astype_wrapper(self):
        dset = self.f.create_dataset('x', (100,), dtype='i2')
        dset[...] = np.arange(100)
        arr = dset.astype('f4')[:]
        self.assertArrayEqual(arr, np.arange(100, dtype='f4'))


    def test_astype_wrapper_len(self):
        dset = self.f.create_dataset('x', (100,), dtype='i2')
        dset[...] = np.arange(100)
        self.assertEqual(100, len(dset.astype('f4')))


class TestScalarCompound(BaseDataset):

    """
        Retrieval of a single field from a scalar compound dataset should
        strip the field info
    """

    def test_scalar_compound(self):

        dt = np.dtype([('a', 'i')])
        dset = self.f.create_dataset('x', (), dtype=dt)
        self.assertEqual(dset['a'].dtype, np.dtype('i'))


class TestVlen(BaseDataset):
    def test_int(self):
        dt = h5py.vlen_dtype(int)
        ds = self.f.create_dataset('vlen', (4,), dtype=dt)
        ds[0] = np.arange(3)
        ds[1] = np.arange(0)
        ds[2] = [1, 2, 3]
        ds[3] = np.arange(1)
        self.assertArrayEqual(ds[0], np.arange(3))
        self.assertArrayEqual(ds[1], np.arange(0))
        self.assertArrayEqual(ds[2], np.array([1, 2, 3]))
        self.assertArrayEqual(ds[1], np.arange(0))
        ds[0:2] = np.array([np.arange(5), np.arange(4)], dtype=object)
        self.assertArrayEqual(ds[0], np.arange(5))
        self.assertArrayEqual(ds[1], np.arange(4))
        ds[0:2] = np.array([np.arange(3), np.arange(3)])
        self.assertArrayEqual(ds[0], np.arange(3))
        self.assertArrayEqual(ds[1], np.arange(3))

    def test_reuse_from_other(self):
        dt = h5py.vlen_dtype(int)
        ds = self.f.create_dataset('vlen', (1,), dtype=dt)
        self.f.create_dataset('vlen2', (1,), ds[()].dtype)

    def test_reuse_struct_from_other(self):
        dt = [('a', int), ('b', h5py.vlen_dtype(int))]
        ds = self.f.create_dataset('vlen', (1,), dtype=dt)
        fname = self.f.filename
        self.f.close()
        self.f = h5py.File(fname, 'a')
        self.f.create_dataset('vlen2', (1,), self.f['vlen']['b'][()].dtype)

    def test_convert(self):
        dt = h5py.vlen_dtype(int)
        ds = self.f.create_dataset('vlen', (3,), dtype=dt)
        ds[0] = np.array([1.4, 1.2])
        ds[1] = np.array([1.2])
        ds[2] = [1.2, 2, 3]
        self.assertArrayEqual(ds[0], np.array([1, 1]))
        self.assertArrayEqual(ds[1], np.array([1]))
        self.assertArrayEqual(ds[2], np.array([1, 2, 3]))
        ds[0:2] = np.array([[0.1, 1.1, 2.1, 3.1, 4], np.arange(4)], dtype=object)
        self.assertArrayEqual(ds[0], np.arange(5))
        self.assertArrayEqual(ds[1], np.arange(4))
        ds[0:2] = np.array([np.array([0.1, 1.2, 2.2]),
                            np.array([0.2, 1.2, 2.2])])
        self.assertArrayEqual(ds[0], np.arange(3))
        self.assertArrayEqual(ds[1], np.arange(3))

    def test_multidim(self):
        dt = h5py.vlen_dtype(int)
        ds = self.f.create_dataset('vlen', (2, 2), dtype=dt)
        ds[0, 0] = np.arange(1)
        ds[:, :] = np.array([[np.arange(3), np.arange(2)],
                            [np.arange(1), np.arange(2)]], dtype=object)
        ds[:, :] = np.array([[np.arange(2), np.arange(2)],
                             [np.arange(2), np.arange(2)]])

    def _help_float_testing(self, np_dt, dataset_name='vlen'):
        """
        Helper for testing various vlen numpy data types.
        :param np_dt: Numpy datatype to test
        :param dataset_name: String name of the dataset to create for testing.
        """
        dt = h5py.vlen_dtype(np_dt)
        ds = self.f.create_dataset(dataset_name, (5,), dtype=dt)

        # Create some arrays, and assign them to the dataset
        array_0 = np.array([1., 2., 30.], dtype=np_dt)
        array_1 = np.array([100.3, 200.4, 98.1, -10.5, -300.0], dtype=np_dt)

        # Test that a numpy array of different type gets cast correctly
        array_2 = np.array([1, 2, 8], dtype=np.dtype('int32'))
        casted_array_2 = array_2.astype(np_dt)

        # Test that we can set a list of floats.
        list_3 = [1., 2., 900., 0., -0.5]
        list_array_3 = np.array(list_3, dtype=np_dt)

        # Test that a list of integers gets casted correctly
        list_4 = [-1, -100, 0, 1, 9999, 70]
        list_array_4 = np.array(list_4, dtype=np_dt)

        ds[0] = array_0
        ds[1] = array_1
        ds[2] = array_2
        ds[3] = list_3
        ds[4] = list_4

        self.assertArrayEqual(array_0, ds[0])
        self.assertArrayEqual(array_1, ds[1])
        self.assertArrayEqual(casted_array_2, ds[2])
        self.assertArrayEqual(list_array_3, ds[3])
        self.assertArrayEqual(list_array_4, ds[4])

        # Test that we can reassign arrays in the dataset
        list_array_3 = np.array([0.3, 2.2], dtype=np_dt)

        ds[0] = list_array_3[:]

        self.assertArrayEqual(list_array_3, ds[0])

        # Make sure we can close the file.
        self.f.flush()
        self.f.close()

    def test_numpy_float16(self):
        np_dt = np.dtype('float16')
        self._help_float_testing(np_dt)

    def test_numpy_float32(self):
        np_dt = np.dtype('float32')
        self._help_float_testing(np_dt)

    def test_numpy_float64_from_dtype(self):
        np_dt = np.dtype('float64')
        self._help_float_testing(np_dt)

    def test_numpy_float64_2(self):
        np_dt = np.float64
        self._help_float_testing(np_dt)

    def test_non_contiguous_arrays(self):
        """Test that non-contiguous arrays are stored correctly"""
        self.f.create_dataset('nc', (10,), dtype=h5py.vlen_dtype('bool'))
        x = np.array([True, False, True, True, False, False, False])
        self.f['nc'][0] = x[::2]

        assert all(self.f['nc'][0] == x[::2]), f"{self.f['nc'][0]} != {x[::2]}"

        self.f.create_dataset('nc2', (10,), dtype=h5py.vlen_dtype('int8'))
        y = np.array([2, 4, 1, 5, -1, 3, 7])
        self.f['nc2'][0] = y[::2]

        assert all(self.f['nc2'][0] == y[::2]), f"{self.f['nc2'][0]} != {y[::2]}"


class TestLowOpen(BaseDataset):

    def test_get_access_list(self):
        """ Test H5Dget_access_plist """
        ds = self.f.create_dataset('foo', (4,))
        p_list = ds.id.get_access_plist()

    def test_dapl(self):
        """ Test the dapl keyword to h5d.open """
        dapl = h5py.h5p.create(h5py.h5p.DATASET_ACCESS)
        dset = self.f.create_dataset('x', (100,))
        del dset
        dsid = h5py.h5d.open(self.f.id, b'x', dapl)
        self.assertIsInstance(dsid, h5py.h5d.DatasetID)


@ut.skipUnless(h5py.version.hdf5_version_tuple >= (1, 10, 5),
               "chunk info requires  HDF5 >= 1.10.5")
def test_get_chunk_details():
    from io import BytesIO
    buf = BytesIO()
    with h5py.File(buf, 'w') as fout:
        fout.create_dataset('test', shape=(100, 100), chunks=(10, 10), dtype='i4')
        fout['test'][:] = 1

    buf.seek(0)
    with h5py.File(buf, 'r') as fin:
        ds = fin['test'].id

        assert ds.get_num_chunks() == 100
        for j in range(100):
            offset = tuple(np.array(np.unravel_index(j, (10, 10))) * 10)

            si = ds.get_chunk_info(j)
            assert si.chunk_offset == offset
            assert si.filter_mask == 0
            assert si.byte_offset is not None
            assert si.size > 0

        si = ds.get_chunk_info_by_coord((0, 0))
        assert si.chunk_offset == (0, 0)
        assert si.filter_mask == 0
        assert si.byte_offset is not None
        assert si.size > 0


def test_empty_shape(writable_file):
    ds = writable_file.create_dataset('empty', dtype='int32')
    assert ds.shape is None
    assert ds.maxshape is None


def test_zero_storage_size():
    # https://github.com/h5py/h5py/issues/1475
    from io import BytesIO
    buf = BytesIO()
    with h5py.File(buf, 'w') as fout:
        fout.create_dataset('empty', dtype='uint8')

    buf.seek(0)
    with h5py.File(buf, 'r') as fin:
        assert fin['empty'].chunks is None
        assert fin['empty'].id.get_offset() is None
        assert fin['empty'].id.get_storage_size() == 0


def test_python_int_uint64(writable_file):
    # https://github.com/h5py/h5py/issues/1547
    data = [np.iinfo(np.int64).max, np.iinfo(np.int64).max + 1]

    # Check creating a new dataset
    ds = writable_file.create_dataset('x', data=data, dtype=np.uint64)
    assert ds.dtype == np.dtype(np.uint64)
    np.testing.assert_array_equal(ds[:], np.array(data, dtype=np.uint64))

    # Check writing to an existing dataset
    ds[:] = data
    np.testing.assert_array_equal(ds[:], np.array(data, dtype=np.uint64))


def test_setitem_fancy_indexing(writable_file):
    # https://github.com/h5py/h5py/issues/1593
    arr = writable_file.create_dataset('data', (5, 1000, 2), dtype=np.uint8)
    block = np.random.randint(255, size=(5, 3, 2))
    arr[:, [0, 2, 4], ...] = block


def test_vlen_spacepad():
    with File(get_data_file_path("vlen_string_dset.h5")) as f:
        assert f["DS1"][0] == b"Parting"


def test_vlen_nullterm():
    with File(get_data_file_path("vlen_string_dset_utc.h5")) as f:
        assert f["ds1"][0] == b"2009-12-20T10:16:18.662409Z"


@pytest.mark.skipif(
    h5py.version.hdf5_version_tuple < (1, 10, 3),
    reason="Appears you cannot pass an unknown filter id for HDF5 < 1.10.3"
)
def test_allow_unknown_filter(writable_file):
    # apparently 256-511 are reserved for testing purposes
    fake_filter_id = 256
    ds = writable_file.create_dataset(
        'data', shape=(10, 10), dtype=np.uint8, compression=fake_filter_id,
        allow_unknown_filter=True
    )
    assert str(fake_filter_id) in ds._filters


<<<<<<< HEAD
def test_read_points(writable_file):
    ds = writable_file.create_dataset('a', data=np.arange(30).reshape(5, 6))
    res = ds.points[[(0, 0), (1, 0), (2, 2)]]
    np.testing.assert_array_equal(res, [0, 6, 14])


def test_write_points(writable_file):
    ds = writable_file.create_dataset('a', shape=(3, 3))
    ds.points[[(0, 0), (1, 0), (2, 2)]] = [1, 2, 3]

    np.testing.assert_array_equal(ds[:], [
        [1, 0, 0],
        [2, 0, 0],
        [0, 0, 3],
    ])
=======
class TestCommutative(BaseDataset):
    """
    Test the symmetry of operators, at least with the numpy types.
    Issue: https://github.com/h5py/h5py/issues/1947
    """
    def test_numpy_commutative(self,):
        """
        Create a h5py dataset, extract one element convert to numpy
        Check that it returns symmetric response to == and !=
        """
        shape = (100,1)
        dset = self.f.create_dataset("test", shape, dtype=float,
                                     data=np.random.rand(*shape))

        # grab a value from the elements, ie dset[0]
        # check that mask arrays are commutative wrt ==, !=
        val = np.float64(dset[0])

        assert np.all((val == dset) == (dset == val))
        assert np.all((val != dset) == (dset != val))

        # generate sample not in the dset, ie max(dset)+delta
        # check that mask arrays are commutative wrt ==, !=
        delta = 0.001
        nval = np.nanmax(dset)+delta

        assert np.all((nval == dset) == (dset == nval))
        assert np.all((nval != dset) == (dset != nval))

    def test_basetype_commutative(self,):
        """
        Create a h5py dataset and check basetype compatibility.
        Check that operation is symmetric, even if it is potentially
        not meaningful.
        """
        shape = (100,1)
        dset = self.f.create_dataset("test", shape, dtype=float,
                                     data=np.random.rand(*shape))

        # generate float type, sample float(0.)
        # check that operation is symmetric (but potentially meaningless)
        val = float(0.)
        assert (val == dset) == (dset == val)
        assert (val != dset) == (dset != val)
>>>>>>> d570af65
<|MERGE_RESOLUTION|>--- conflicted
+++ resolved
@@ -1748,7 +1748,6 @@
     assert str(fake_filter_id) in ds._filters
 
 
-<<<<<<< HEAD
 def test_read_points(writable_file):
     ds = writable_file.create_dataset('a', data=np.arange(30).reshape(5, 6))
     res = ds.points[[(0, 0), (1, 0), (2, 2)]]
@@ -1764,7 +1763,8 @@
         [2, 0, 0],
         [0, 0, 3],
     ])
-=======
+
+    
 class TestCommutative(BaseDataset):
     """
     Test the symmetry of operators, at least with the numpy types.
@@ -1808,5 +1808,4 @@
         # check that operation is symmetric (but potentially meaningless)
         val = float(0.)
         assert (val == dset) == (dset == val)
-        assert (val != dset) == (dset != val)
->>>>>>> d570af65
+        assert (val != dset) == (dset != val)