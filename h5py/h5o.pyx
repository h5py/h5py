# This file is part of h5py, a Python interface to the HDF5 library.
#
# http://www.h5py.org
#
# Copyright 2008-2013 Andrew Collette and contributors
#
# License:  Standard 3-clause BSD; see "license.txt" for full license terms
#           and contributor agreement.

"""
    Module for HDF5 "H5O" functions.
"""

include 'config.pxi'

# Pyrex compile-time imports
from _objects cimport ObjectID, pdefault
from h5g cimport GroupID
from h5i cimport wrap_identifier
from h5p cimport PropID
from utils cimport emalloc, efree

from ._objects import phil, with_phil


# === Public constants ========================================================

TYPE_GROUP = H5O_TYPE_GROUP
TYPE_DATASET = H5O_TYPE_DATASET
TYPE_NAMED_DATATYPE = H5O_TYPE_NAMED_DATATYPE

COPY_SHALLOW_HIERARCHY_FLAG = H5O_COPY_SHALLOW_HIERARCHY_FLAG
COPY_EXPAND_SOFT_LINK_FLAG  = H5O_COPY_EXPAND_SOFT_LINK_FLAG
COPY_EXPAND_EXT_LINK_FLAG   = H5O_COPY_EXPAND_EXT_LINK_FLAG
COPY_EXPAND_REFERENCE_FLAG  = H5O_COPY_EXPAND_REFERENCE_FLAG
COPY_WITHOUT_ATTR_FLAG      = H5O_COPY_WITHOUT_ATTR_FLAG
COPY_PRESERVE_NULL_FLAG     = H5O_COPY_PRESERVE_NULL_FLAG

# === Giant H5O_info_t structure ==============================================

cdef class _ObjInfoBase:

    cdef H5O_info_t *istr

cdef class _OHdrMesg(_ObjInfoBase):

    property present:
        def __get__(self):
            return self.istr[0].hdr.mesg.present
    property shared:
        def __get__(self):
            return self.istr[0].hdr.mesg.shared

    def _hash(self):
        return hash((self.present, self.shared))

cdef class _OHdrSpace(_ObjInfoBase):

    property total:
        def __get__(self):
            return self.istr[0].hdr.space.total
    property meta:
        def __get__(self):
            return self.istr[0].hdr.space.meta
    property mesg:
        def __get__(self):
            return self.istr[0].hdr.space.mesg
    property free:
        def __get__(self):
            return self.istr[0].hdr.space.free

    def _hash(self):
        return hash((self.total, self.meta, self.mesg, self.free))

cdef class _OHdr(_ObjInfoBase):

    cdef public _OHdrSpace space
    cdef public _OHdrMesg mesg

    property version:
        def __get__(self):
            return self.istr[0].hdr.version
    property nmesgs:
        def __get__(self):
            return self.istr[0].hdr.nmesgs

    def __init__(self):
        self.space = _OHdrSpace()
        self.mesg = _OHdrMesg()

    def _hash(self):
        return hash((self.version, self.nmesgs, self.space, self.mesg))

cdef class _ObjInfo(_ObjInfoBase):

    property fileno:
        def __get__(self):
            return self.istr[0].fileno
    property addr:
        def __get__(self):
            return self.istr[0].addr
    property type:
        def __get__(self):
            return <int>self.istr[0].type
    property rc:
        def __get__(self):
            return self.istr[0].rc

    def _hash(self):
        return hash((self.fileno, self.addr, self.type, self.rc))

cdef class ObjInfo(_ObjInfo):

    """
        Represents the H5O_info_t structure
    """

    cdef H5O_info_t infostruct
    cdef public _OHdr hdr

    def __init__(self):
        self.hdr = _OHdr()

        self.istr = &self.infostruct
        self.hdr.istr = &self.infostruct
        self.hdr.space.istr = &self.infostruct
        self.hdr.mesg.istr = &self.infostruct

    def __copy__(self):
        cdef ObjInfo newcopy
        newcopy = ObjInfo()
        newcopy.infostruct = self.infostruct
        return newcopy


@with_phil
def get_info(ObjectID loc not None, char* name=NULL, int index=-1, *,
        char* obj_name='.', int index_type=H5_INDEX_NAME, int order=H5_ITER_NATIVE,
        PropID lapl=None):
    """(ObjectID loc, STRING name=, INT index=, **kwds) => ObjInfo

    Get information describing an object in an HDF5 file.  Provide the object
    itself, or the containing group and exactly one of "name" or "index".

    STRING obj_name (".")
        When "index" is specified, look in this subgroup instead.
        Otherwise ignored.

    PropID lapl (None)
        Link access property list

    INT index_type (h5.INDEX_NAME)

    INT order (h5.ITER_NATIVE)
    """
    cdef ObjInfo info
    info = ObjInfo()

    if name != NULL and index >= 0:
        raise TypeError("At most one of name or index may be specified")
    elif name != NULL and index < 0:
        H5Oget_info_by_name(loc.id, name, &info.infostruct, pdefault(lapl))
    elif name == NULL and index >= 0:
        H5Oget_info_by_idx(loc.id, obj_name, <H5_index_t>index_type,
            <H5_iter_order_t>order, index, &info.infostruct, pdefault(lapl))
    else:
        H5Oget_info(loc.id, &info.infostruct)

    return info

<<<<<<< HEAD
=======
IF HDF5_VERSION >= (1, 8, 5):
    def exists_by_name(ObjectID loc not None, char *name, PropID lapl=None):
        """ (ObjectID loc, STRING name, PropID lapl=None) => BOOL exists

        Determines whether a link resolves to an actual object.
        """
        return <bint>H5Oexists_by_name(loc.id, name, pdefault(lapl))
>>>>>>> 5a37584d

# === General object operations ===============================================

<<<<<<< HEAD
@with_phil
=======
# === General object operations ===============================================

>>>>>>> 5a37584d
def open(ObjectID loc not None, char* name, PropID lapl=None):
    """(ObjectID loc, STRING name, PropID lapl=None) => ObjectID

    Open a group, dataset, or named datatype attached to an existing group.
    """
    return wrap_identifier(H5Oopen(loc.id, name, pdefault(lapl)))


@with_phil
def link(ObjectID obj not None, GroupID loc not None, char* name,
    PropID lcpl=None, PropID lapl=None):
    """(ObjectID obj, GroupID loc, STRING name, PropID lcpl=None,
    PropID lapl=None)

    Create a new hard link to an object.  Useful for objects created with
    h5g.create_anon() or h5d.create_anon().
    """
    H5Olink(obj.id, loc.id, name, pdefault(lcpl), pdefault(lapl))


@with_phil
def copy(ObjectID src_loc not None, char* src_name, GroupID dst_loc not None,
    char* dst_name, PropID copypl=None, PropID lcpl=None):
    """(ObjectID src_loc, STRING src_name, GroupID dst_loc, STRING dst_name,
    PropID copypl=None, PropID lcpl=None)

    Copy a group, dataset or named datatype from one location to another.  The
    source and destination need not be in the same file.

    The default behavior is a recursive copy of the object and all objects
    below it.  This behavior is modified via the "copypl" property list.
    """
    H5Ocopy(src_loc.id, src_name, dst_loc.id, dst_name, pdefault(copypl),
        pdefault(lcpl))


@with_phil
def set_comment(ObjectID loc not None, char* comment, *, char* obj_name=".",
    PropID lapl=None):
    """(ObjectID loc, STRING comment, **kwds)

    Set the comment for any-file resident object.  Keywords:

    STRING obj_name (".")
        Set comment on this group member instead

    PropID lapl (None)
        Link access property list
    """
    H5Oset_comment_by_name(loc.id, obj_name, comment, pdefault(lapl))


@with_phil
def get_comment(ObjectID loc not None, char* comment, *, char* obj_name=".",
    PropID lapl=None):
    """(ObjectID loc, STRING comment, **kwds)

    Get the comment for any-file resident object.  Keywords:

    STRING obj_name (".")
        Set comment on this group member instead

    PropID lapl (None)
        Link access property list
    """
    cdef ssize_t size
    cdef char* buf

    size = H5Oget_comment_by_name(loc.id, obj_name, NULL, 0, pdefault(lapl))
    buf = <char*>emalloc(size+1)
    try:
        H5Oget_comment_by_name(loc.id, obj_name, buf, size+1, pdefault(lapl))
        pstring = buf
    finally:
        efree(buf)

    return pstring


# === Visit routines ==========================================================

cdef class _ObjectVisitor:

    cdef object func
    cdef object retval
    cdef ObjInfo objinfo

    def __init__(self, func):
        self.func = func
        self.retval = None
        self.objinfo = ObjInfo()

cdef herr_t cb_obj_iterate(hid_t obj, char* name, H5O_info_t *info, void* data) except 2:

    cdef _ObjectVisitor visit

    # HDF5 doesn't respect callback return for ".", so skip it
    if strcmp(name, ".") == 0:
        return 0

    visit = <_ObjectVisitor>data
    visit.objinfo.infostruct = info[0]
    visit.retval = visit.func(name, visit.objinfo)

    if visit.retval is not None:
        return 1
    return 0

cdef herr_t cb_obj_simple(hid_t obj, char* name, H5O_info_t *info, void* data) except 2:

    cdef _ObjectVisitor visit

    # Not all versions of HDF5 respect callback value for ".", so skip it
    if strcmp(name, ".") == 0:
        return 0

    visit = <_ObjectVisitor>data
    visit.retval = visit.func(name)

    if visit.retval is not None:
        return 1
    return 0


@with_phil
def visit(ObjectID loc not None, object func, *,
          int idx_type=H5_INDEX_NAME, int order=H5_ITER_NATIVE,
          char* obj_name=".", PropID lapl=None, bint info=0):
    """(ObjectID loc, CALLABLE func, **kwds) => <Return value from func>

    Iterate a function or callable object over all objects below the
    specified one.  Your callable should conform to the signature::

        func(STRING name) => Result

    or if the keyword argument "info" is True::

        func(STRING name, ObjInfo info) => Result

    Returning None continues iteration; returning anything else aborts
    iteration and returns that value.  Keywords:

    BOOL info (False)
        Callback is func(STRING, Objinfo)

    STRING obj_name (".")
        Visit a subgroup of "loc" instead

    PropLAID lapl (None)
        Control how "obj_name" is interpreted

    INT idx_type (h5.INDEX_NAME)
        What indexing strategy to use

    INT order (h5.ITER_NATIVE)
        Order in which iteration occurs

    Compatibility note:  No callback is executed for the starting path ("."),
    as some versions of HDF5 don't correctly handle a return value for this
    case.  This differs from the behavior of the native H5Ovisit, which
    provides a literal "." as the first value.
    """
    cdef _ObjectVisitor visit = _ObjectVisitor(func)
    cdef H5O_iterate_t cfunc

    if info:
        cfunc = cb_obj_iterate
    else:
        cfunc = cb_obj_simple

    H5Ovisit_by_name(loc.id, obj_name, <H5_index_t>idx_type,
        <H5_iter_order_t>order, cfunc, <void*>visit, pdefault(lapl))

    return visit.retval







<|MERGE_RESOLUTION|>--- conflicted
+++ resolved
@@ -168,25 +168,20 @@
 
     return info
 
-<<<<<<< HEAD
-=======
+
 IF HDF5_VERSION >= (1, 8, 5):
+    @with_phil
     def exists_by_name(ObjectID loc not None, char *name, PropID lapl=None):
         """ (ObjectID loc, STRING name, PropID lapl=None) => BOOL exists
 
         Determines whether a link resolves to an actual object.
         """
         return <bint>H5Oexists_by_name(loc.id, name, pdefault(lapl))
->>>>>>> 5a37584d
+
 
 # === General object operations ===============================================
 
-<<<<<<< HEAD
-@with_phil
-=======
-# === General object operations ===============================================
-
->>>>>>> 5a37584d
+@with_phil
 def open(ObjectID loc not None, char* name, PropID lapl=None):
     """(ObjectID loc, STRING name, PropID lapl=None) => ObjectID
 
