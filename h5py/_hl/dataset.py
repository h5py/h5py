# This file is part of h5py, a Python interface to the HDF5 library.
#
# http://www.h5py.org
#
# Copyright 2008-2020 Andrew Collette and contributors
#
# License:  Standard 3-clause BSD; see "license.txt" for full license terms
#           and contributor agreement.

"""
    Implements support for high-level dataset access.
"""

import posixpath as pp
import sys

import numpy

from .. import h5, h5s, h5t, h5r, h5d, h5p, h5fd, h5ds, _selector
from .base import (
    array_for_new_object, cached_property, Empty, find_item_type, HLObject,
    phil, product, with_phil,
)
from . import filters
from . import selections as sel
from . import selections2 as sel2
from .datatype import Datatype
from .compat import filename_decode
from .vds import VDSmap, vds_support

_LEGACY_GZIP_COMPRESSION_VALS = frozenset(range(10))
MPI = h5.get_config().mpi


def make_new_dset(parent, shape=None, dtype=None, data=None, name=None,
                  chunks=None, compression=None, shuffle=None,
                  fletcher32=None, maxshape=None, compression_opts=None,
                  fillvalue=None, scaleoffset=None, track_times=False,
                  external=None, track_order=None, dcpl=None, dapl=None,
                  efile_prefix=None, virtual_prefix=None, allow_unknown_filter=False,
                  rdcc_nslots=None, rdcc_nbytes=None, rdcc_w0=None):
    """ Return a new low-level dataset identifier """

    # Convert data to a C-contiguous ndarray
    if data is not None and not isinstance(data, Empty):
        data = array_for_new_object(data, specified_dtype=dtype)

    # Validate shape
    if shape is None:
        if data is None:
            if dtype is None:
                raise TypeError("One of data, shape or dtype must be specified")
            data = Empty(dtype)
        shape = data.shape
    else:
        shape = (shape,) if isinstance(shape, int) else tuple(shape)
        if data is not None and (product(shape) != product(data.shape)):
            raise ValueError("Shape tuple is incompatible with data")

    if isinstance(maxshape, int):
        maxshape = (maxshape,)
    tmp_shape = maxshape if maxshape is not None else shape

    # Validate chunk shape
    if isinstance(chunks, int) and not isinstance(chunks, bool):
        chunks = (chunks,)
    if isinstance(chunks, tuple) and any(
        chunk > dim for dim, chunk in zip(tmp_shape, chunks) if dim is not None
    ):
        errmsg = "Chunk shape must not be greater than data shape in any dimension. "\
                 "{} is not compatible with {}".format(chunks, shape)
        raise ValueError(errmsg)

    if isinstance(dtype, Datatype):
        # Named types are used as-is
        tid = dtype.id
        dtype = tid.dtype  # Following code needs this
    else:
        # Validate dtype
        if dtype is None and data is None:
            dtype = numpy.dtype("=f4")
        elif dtype is None and data is not None:
            dtype = data.dtype
        else:
            dtype = numpy.dtype(dtype)
        tid = h5t.py_create(dtype, logical=1)

    # Legacy
    if any((compression, shuffle, fletcher32, maxshape, scaleoffset)) and chunks is False:
        raise ValueError("Chunked format required for given storage options")

    # Legacy
    if compression is True:
        if compression_opts is None:
            compression_opts = 4
        compression = 'gzip'

    # Legacy
    if compression in _LEGACY_GZIP_COMPRESSION_VALS:
        if compression_opts is not None:
            raise TypeError("Conflict in compression options")
        compression_opts = compression
        compression = 'gzip'
    dcpl = filters.fill_dcpl(
        dcpl or h5p.create(h5p.DATASET_CREATE), shape, dtype,
        chunks, compression, compression_opts, shuffle, fletcher32,
        maxshape, scaleoffset, external, allow_unknown_filter)

    if fillvalue is not None:
        # prepare string-type dtypes for fillvalue
        string_info = h5t.check_string_dtype(dtype)
        if string_info is not None:
            # fake vlen dtype for fixed len string fillvalue
            # to not trigger unwanted encoding
            dtype = h5t.string_dtype(string_info.encoding)
            fillvalue = numpy.array(fillvalue, dtype=dtype)
        else:
            fillvalue = numpy.array(fillvalue)
        dcpl.set_fill_value(fillvalue)

    if track_times is None:
        # In case someone explicitly passes None for the default
        track_times = False
    if track_times in (True, False):
        dcpl.set_obj_track_times(track_times)
    else:
        raise TypeError("track_times must be either True or False")
    if track_order is True:
        dcpl.set_attr_creation_order(
            h5p.CRT_ORDER_TRACKED | h5p.CRT_ORDER_INDEXED)
    elif track_order is False:
        dcpl.set_attr_creation_order(0)
    elif track_order is not None:
        raise TypeError("track_order must be either True or False")

    if maxshape is not None:
        maxshape = tuple(m if m is not None else h5s.UNLIMITED for m in maxshape)

    if any([efile_prefix, virtual_prefix, rdcc_nbytes, rdcc_nslots, rdcc_w0]):
        dapl = dapl or h5p.create(h5p.DATASET_ACCESS)

    if efile_prefix is not None:
        dapl.set_efile_prefix(efile_prefix)

    if virtual_prefix is not None:
        dapl.set_virtual_prefix(virtual_prefix)

    if rdcc_nbytes or rdcc_nslots or rdcc_w0:
        cache_settings = list(dapl.get_chunk_cache())
        if rdcc_nslots is not None:
            cache_settings[0] = rdcc_nslots
        if rdcc_nbytes is not None:
            cache_settings[1] = rdcc_nbytes
        if rdcc_w0 is not None:
            cache_settings[2] = rdcc_w0
        dapl.set_chunk_cache(*cache_settings)

    if isinstance(data, Empty):
        sid = h5s.create(h5s.NULL)
    else:
        sid = h5s.create_simple(shape, maxshape)

    dset_id = h5d.create(parent.id, name, tid, sid, dcpl=dcpl, dapl=dapl)

    if (data is not None) and (not isinstance(data, Empty)):
        dset_id.write(h5s.ALL, h5s.ALL, data)

    return dset_id


def open_dset(parent, name, dapl=None, efile_prefix=None, virtual_prefix=None,
              rdcc_nslots=None, rdcc_nbytes=None, rdcc_w0=None, **kwds):
    """ Return an existing low-level dataset identifier """

    if any([efile_prefix, virtual_prefix, rdcc_nbytes, rdcc_nslots, rdcc_w0]):
        dapl = dapl or h5p.create(h5p.DATASET_ACCESS)

    if efile_prefix is not None:
        dapl.set_efile_prefix(efile_prefix)

    if virtual_prefix is not None:
        dapl.set_virtual_prefix(virtual_prefix)

    if rdcc_nbytes or rdcc_nslots or rdcc_w0:
        cache_settings = list(dapl.get_chunk_cache())
        if rdcc_nslots is not None:
            cache_settings[0] = rdcc_nslots
        if rdcc_nbytes is not None:
            cache_settings[1] = rdcc_nbytes
        if rdcc_w0 is not None:
            cache_settings[2] = rdcc_w0
        dapl.set_chunk_cache(*cache_settings)

    dset_id = h5d.open(parent.id, name, dapl=dapl)

    return dset_id


class AstypeWrapper:
    """Wrapper to convert data on reading from a dataset.
    """
    def __init__(self, dset, dtype):
        self._dset = dset
        self._dtype = numpy.dtype(dtype)

    def __getitem__(self, args):
        return self._dset.__getitem__(args, new_dtype=self._dtype)

    def __len__(self):
        """ Get the length of the underlying dataset

        >>> length = len(dataset.astype('f8'))
        """
        return len(self._dset)

    def __array__(self, dtype=None):
        data = self[:]
        if dtype is not None:
            data = data.astype(dtype)
        return data


class AsStrWrapper:
    """Wrapper to decode strings on reading the dataset"""
    def __init__(self, dset, encoding, errors='strict'):
        self._dset = dset
        if encoding is None:
            encoding = h5t.check_string_dtype(dset.dtype).encoding
        self.encoding = encoding
        self.errors = errors

    def __getitem__(self, args):
        bytes_arr = self._dset[args]
        # numpy.char.decode() seems like the obvious thing to use. But it only
        # accepts numpy string arrays, not object arrays of bytes (which we
        # return from HDF5 variable-length strings). And the numpy
        # implementation is not faster than doing it with a loop; in fact, by
        # not converting the result to a numpy unicode array, the
        # naive way can be faster! (Comparing with numpy 1.18.4, June 2020)
        if numpy.isscalar(bytes_arr):
            return bytes_arr.decode(self.encoding, self.errors)

        return numpy.array([
            b.decode(self.encoding, self.errors) for b in bytes_arr.flat
        ], dtype=object).reshape(bytes_arr.shape)

    def __len__(self):
        """ Get the length of the underlying dataset

        >>> length = len(dataset.asstr())
        """
        return len(self._dset)

    def __array__(self):
        return numpy.array([
            b.decode(self.encoding, self.errors) for b in self._dset
        ], dtype=object).reshape(self._dset.shape)


class FieldsWrapper:
    """Wrapper to extract named fields from a dataset with a struct dtype"""
    extract_field = None

    def __init__(self, dset, prior_dtype, names):
        self._dset = dset
        if isinstance(names, str):
            self.extract_field = names
            names = [names]
        self.read_dtype = readtime_dtype(prior_dtype, names)

    def __array__(self, dtype=None):
        data = self[:]
        if dtype is not None:
            data = data.astype(dtype)
        return data

    def __getitem__(self, args):
        data = self._dset.__getitem__(args, new_dtype=self.read_dtype)
        if self.extract_field is not None:
            data = data[self.extract_field]
        return data

    def __len__(self):
        """ Get the length of the underlying dataset

        >>> length = len(dataset.fields(['x', 'y']))
        """
        return len(self._dset)


def readtime_dtype(basetype, names):
    """Make a NumPy compound dtype with a subset of available fields"""
    if basetype.names is None:  # Names provided, but not compound
        raise ValueError("Field names only allowed for compound types")

    for name in names:  # Check all names are legal
        if name not in basetype.names:
            raise ValueError("Field %s does not appear in this type." % name)

    return numpy.dtype([(name, basetype.fields[name][0]) for name in names])


if MPI:
    class CollectiveContext:

        """ Manages collective I/O in MPI mode """

        # We don't bother with _local as threads are forbidden in MPI mode

        def __init__(self, dset):
            self._dset = dset

        def __enter__(self):
            # pylint: disable=protected-access
            self._dset._dxpl.set_dxpl_mpio(h5fd.MPIO_COLLECTIVE)

        def __exit__(self, *args):
            # pylint: disable=protected-access
            self._dset._dxpl.set_dxpl_mpio(h5fd.MPIO_INDEPENDENT)


class ChunkIterator:
    """
    Class to iterate through list of chunks of a given dataset
    """
    def __init__(self, dset, source_sel=None):
        self._shape = dset.shape
        rank = len(dset.shape)

        if not dset.chunks:
            # can only use with chunked datasets
            raise TypeError("Chunked dataset required")

        self._layout = dset.chunks
        if source_sel is None:
            # select over entire dataset
            self._sel = tuple(
                slice(0, self._shape[dim])
                for dim in range(rank)
            )
        else:
            if isinstance(source_sel, slice):
                self._sel = (source_sel,)
            else:
                self._sel = source_sel
        if len(self._sel) != rank:
            raise ValueError("Invalid selection - selection region must have same rank as dataset")
        self._chunk_index = []
        for dim in range(rank):
            s = self._sel[dim]
            if s.start < 0 or s.stop > self._shape[dim] or s.stop <= s.start:
                raise ValueError("Invalid selection - selection region must be within dataset space")
            index = s.start // self._layout[dim]
            self._chunk_index.append(index)
<<<<<<< HEAD
=======

>>>>>>> fbd33f83

    def __iter__(self):
        return self

    def __next__(self):
        rank = len(self._shape)
        slices = []
        if rank == 0 or self._chunk_index[0] * self._layout[0] >= self._sel[0].stop:
            # ran past the last chunk, end iteration
            raise StopIteration()

        for dim in range(rank):
            s = self._sel[dim]
            start = self._chunk_index[dim] * self._layout[dim]
            stop = (self._chunk_index[dim] + 1) * self._layout[dim]
            # adjust the start if this is an edge chunk
            if start < s.start:
                start = s.start
            if stop > s.stop:
                stop = s.stop  # trim to end of the selection
            s = slice(start, stop, 1)
            slices.append(s)

        # bump up the last index and carry forward if we run outside the selection
        dim = rank - 1
        while dim >= 0:
            s = self._sel[dim]
            self._chunk_index[dim] += 1

            chunk_end = self._chunk_index[dim] * self._layout[dim]
            if chunk_end < s.stop:
<<<<<<< HEAD
=======
                chunk_sel = self._slices[dim]
                # there's a chance that our calculated chunk slice isn't a subset of
                # the requested  slice. Check the bounds and increment further if so
                for edge in (chunk_sel.start, chunk_sel.stop):
                    if not (s.start <= edge <= s.stop):
                        self._chunk_index[dim] = 1
                        self._slices[dim] = self._calculate_next_chunk(dim)
                        self._chunk_index[dim] += 1
                        break
>>>>>>> fbd33f83
                # we still have room to extend along this dimensions
                return tuple(slices)

            if dim > 0:
                # reset to the start and continue iterating with higher dimension
                self._chunk_index[dim] = s.start // self._layout[dim] 
            dim -= 1
        return tuple(slices)


class Dataset(HLObject):

    """
        Represents an HDF5 dataset
    """

    def astype(self, dtype):
        """ Get a wrapper allowing you to perform reads to a
        different destination type, e.g.:

        >>> double_precision = dataset.astype('f8')[0:100:2]
        """
        return AstypeWrapper(self, dtype)

    def asstr(self, encoding=None, errors='strict'):
        """Get a wrapper to read string data as Python strings:

        >>> str_array = dataset.asstr()[:]

        The parameters have the same meaning as in ``bytes.decode()``.
        If ``encoding`` is unspecified, it will use the encoding in the HDF5
        datatype (either ascii or utf-8).
        """
        string_info = h5t.check_string_dtype(self.dtype)
        if string_info is None:
            raise TypeError(
                "dset.asstr() can only be used on datasets with "
                "an HDF5 string datatype"
            )
        if encoding is None:
            encoding = string_info.encoding
        return AsStrWrapper(self, encoding, errors=errors)

    def fields(self, names, *, _prior_dtype=None):
        """Get a wrapper to read a subset of fields from a compound data type:

        >>> 2d_coords = dataset.fields(['x', 'y'])[:]

        If names is a string, a single field is extracted, and the resulting
        arrays will have that dtype. Otherwise, it should be an iterable,
        and the read data will have a compound dtype.
        """
        if _prior_dtype is None:
            _prior_dtype = self.dtype
        return FieldsWrapper(self, _prior_dtype, names)

    if MPI:
        @property
        @with_phil
        def collective(self):
            """ Context manager for MPI collective reads & writes """
            return CollectiveContext(self)

    @property
    def dims(self):
        """ Access dimension scales attached to this dataset. """
        from .dims import DimensionManager
        with phil:
            return DimensionManager(self)

    @property
    @with_phil
    def ndim(self):
        """Numpy-style attribute giving the number of dimensions"""
        return self.id.rank

    @property
    def shape(self):
        """Numpy-style shape tuple giving dataset dimensions"""
        if 'shape' in self._cache_props:
            return self._cache_props['shape']

        with phil:
            shape = self.id.shape

        # If the file is read-only, cache the shape to speed-up future uses.
        # This cache is invalidated by .refresh() when using SWMR.
        if self._readonly:
            self._cache_props['shape'] = shape
        return shape

    @shape.setter
    @with_phil
    def shape(self, shape):
        # pylint: disable=missing-docstring
        self.resize(shape)

    @property
    def size(self):
        """Numpy-style attribute giving the total dataset size"""
        if 'size' in self._cache_props:
            return self._cache_props['size']

        if self._is_empty:
            size = None
        else:
            size = product(self.shape)

        # If the file is read-only, cache the size to speed-up future uses.
        # This cache is invalidated by .refresh() when using SWMR.
        if self._readonly:
            self._cache_props['size'] = size
        return size

    @property
    def nbytes(self):
        """Numpy-style attribute giving the raw dataset size as the number of bytes"""
        size = self.size
        if size is None:  # if we are an empty 0-D array, then there are no bytes in the dataset
            return 0
        return self.dtype.itemsize * size

    @property
    def _selector(self):
        """Internal object for optimised selection of data"""
        if '_selector' in self._cache_props:
            return self._cache_props['_selector']

        slr = _selector.Selector(self.id.get_space())

        # If the file is read-only, cache the reader to speed up future uses.
        # This cache is invalidated by .refresh() when using SWMR.
        if self._readonly:
            self._cache_props['_selector'] = slr
        return slr

    @property
    def _fast_reader(self):
        """Internal object for optimised reading of data"""
        if '_fast_reader' in self._cache_props:
            return self._cache_props['_fast_reader']

        rdr = _selector.Reader(self.id)

        # If the file is read-only, cache the reader to speed up future uses.
        # This cache is invalidated by .refresh() when using SWMR.
        if self._readonly:
            self._cache_props['_fast_reader'] = rdr
        return rdr

    @property
    @with_phil
    def dtype(self):
        """Numpy dtype representing the datatype"""
        return self.id.dtype

    @property
    @with_phil
    def chunks(self):
        """Dataset chunks (or None)"""
        dcpl = self._dcpl
        if dcpl.get_layout() == h5d.CHUNKED:
            return dcpl.get_chunk()
        return None

    @property
    @with_phil
    def compression(self):
        """Compression strategy (or None)"""
        for x in ('gzip','lzf','szip'):
            if x in self._filters:
                return x
        return None

    @property
    @with_phil
    def compression_opts(self):
        """ Compression setting.  Int(0-9) for gzip, 2-tuple for szip. """
        return self._filters.get(self.compression, None)

    @property
    @with_phil
    def shuffle(self):
        """Shuffle filter present (T/F)"""
        return 'shuffle' in self._filters

    @property
    @with_phil
    def fletcher32(self):
        """Fletcher32 filter is present (T/F)"""
        return 'fletcher32' in self._filters

    @property
    @with_phil
    def scaleoffset(self):
        """Scale/offset filter settings. For integer data types, this is
        the number of bits stored, or 0 for auto-detected. For floating
        point data types, this is the number of decimal places retained.
        If the scale/offset filter is not in use, this is None."""
        try:
            return self._filters['scaleoffset'][1]
        except KeyError:
            return None

    @property
    @with_phil
    def external(self):
        """External file settings. Returns a list of tuples of
        (name, offset, size) for each external file entry, or returns None
        if no external files are used."""
        count = self._dcpl.get_external_count()
        if count<=0:
            return None
        ext_list = list()
        for x in range(count):
            (name, offset, size) = self._dcpl.get_external(x)
            ext_list.append( (filename_decode(name), offset, size) )
        return ext_list

    @property
    @with_phil
    def maxshape(self):
        """Shape up to which this dataset can be resized.  Axes with value
        None have no resize limit. """
        space = self.id.get_space()
        dims = space.get_simple_extent_dims(True)
        if dims is None:
            return None

        return tuple(x if x != h5s.UNLIMITED else None for x in dims)

    @property
    @with_phil
    def fillvalue(self):
        """Fill value for this dataset (0 by default)"""
        arr = numpy.zeros((1,), dtype=self.dtype)
        self._dcpl.get_fill_value(arr)
        return arr[0]

    @cached_property
    @with_phil
    def _extent_type(self):
        """Get extent type for this dataset - SIMPLE, SCALAR or NULL"""
        return self.id.get_space().get_simple_extent_type()

    @cached_property
    def _is_empty(self):
        """Check if extent type is empty"""
        return self._extent_type == h5s.NULL

    @with_phil
    def __init__(self, bind, *, readonly=False):
        """ Create a new Dataset object by binding to a low-level DatasetID.
        """
        if not isinstance(bind, h5d.DatasetID):
            raise ValueError("%s is not a DatasetID" % bind)
        super().__init__(bind)

        self._dcpl = self.id.get_create_plist()
        self._dxpl = h5p.create(h5p.DATASET_XFER)
        self._filters = filters.get_filters(self._dcpl)
        self._readonly = readonly
        self._cache_props = {}

    def resize(self, size, axis=None):
        """ Resize the dataset, or the specified axis.

        The dataset must be stored in chunked format; it can be resized up to
        the "maximum shape" (keyword maxshape) specified at creation time.
        The rank of the dataset cannot be changed.

        "Size" should be a shape tuple, or if an axis is specified, an integer.

        BEWARE: This functions differently than the NumPy resize() method!
        The data is not "reshuffled" to fit in the new shape; each axis is
        grown or shrunk independently.  The coordinates of existing data are
        fixed.
        """
        with phil:
            if self.chunks is None:
                raise TypeError("Only chunked datasets can be resized")

            if axis is not None:
                if not (axis >=0 and axis < self.id.rank):
                    raise ValueError("Invalid axis (0 to %s allowed)" % (self.id.rank-1))
                try:
                    newlen = int(size)
                except TypeError:
                    raise TypeError("Argument must be a single int if axis is specified")
                size = list(self.shape)
                size[axis] = newlen

            size = tuple(size)
            self.id.set_extent(size)
            #h5f.flush(self.id)  # THG recommends

    @with_phil
    def __len__(self):
        """ The size of the first axis.  TypeError if scalar.

        Limited to 2**32 on 32-bit systems; Dataset.len() is preferred.
        """
        size = self.len()
        if size > sys.maxsize:
            raise OverflowError("Value too big for Python's __len__; use Dataset.len() instead.")
        return size

    def len(self):
        """ The size of the first axis.  TypeError if scalar.

        Use of this method is preferred to len(dset), as Python's built-in
        len() cannot handle values greater then 2**32 on 32-bit systems.
        """
        with phil:
            shape = self.shape
            if len(shape) == 0:
                raise TypeError("Attempt to take len() of scalar dataset")
            return shape[0]

    @with_phil
    def __iter__(self):
        """ Iterate over the first axis.  TypeError if scalar.

        BEWARE: Modifications to the yielded data are *NOT* written to file.
        """
        shape = self.shape
        if len(shape) == 0:
            raise TypeError("Can't iterate over a scalar dataset")
        for i in range(shape[0]):
            yield self[i]

    @with_phil
    def iter_chunks(self, sel=None):
        """ Return chunk iterator.  If set, the sel argument is a slice or
        tuple of slices that defines the region to be used. If not set, the
        entire dataspace will be used for the iterator.

        For each chunk within the given region, the iterator yields a tuple of
        slices that gives the intersection of the given chunk with the
        selection area.

        A TypeError will be raised if the dataset is not chunked.

        A ValueError will be raised if the selection region is invalid.

        """
        return ChunkIterator(self, sel)

    @cached_property
    def _fast_read_ok(self):
        """Is this dataset suitable for simple reading"""
        return (
            self._extent_type == h5s.SIMPLE
            and isinstance(self.id.get_type(), (h5t.TypeIntegerID, h5t.TypeFloatID))
        )

    @with_phil
    def __getitem__(self, args, new_dtype=None):
        """ Read a slice from the HDF5 dataset.

        Takes slices and recarray-style field names (more than one is
        allowed!) in any order.  Obeys basic NumPy rules, including
        broadcasting.

        Also supports:

        * Boolean "mask" array indexing
        """
        args = args if isinstance(args, tuple) else (args,)

        if self._fast_read_ok and (new_dtype is None):
            try:
                return self._fast_reader.read(args)
            except TypeError:
                pass  # Fall back to Python read pathway below

        if self._is_empty:
            # Check 'is Ellipsis' to avoid equality comparison with an array:
            # array equality returns an array, not a boolean.
            if args == () or (len(args) == 1 and args[0] is Ellipsis):
                return Empty(self.dtype)
            raise ValueError("Empty datasets cannot be sliced")

        # Sort field names from the rest of the args.
        names = tuple(x for x in args if isinstance(x, str))

        if names:
            # Read a subset of the fields in this structured dtype
            if len(names) == 1:
                names = names[0]  # Read with simpler dtype of this field
            args = tuple(x for x in args if not isinstance(x, str))
            return self.fields(names, _prior_dtype=new_dtype)[args]

        if new_dtype is None:
            new_dtype = self.dtype
        mtype = h5t.py_create(new_dtype)

        # === Special-case region references ====

        if len(args) == 1 and isinstance(args[0], h5r.RegionReference):

            obj = h5r.dereference(args[0], self.id)
            if obj != self.id:
                raise ValueError("Region reference must point to this dataset")

            sid = h5r.get_region(args[0], self.id)
            mshape = sel.guess_shape(sid)
            if mshape is None:
                # 0D with no data (NULL or deselected SCALAR)
                return Empty(new_dtype)
            out = numpy.zeros(mshape, dtype=new_dtype)
            if out.size == 0:
                return out

            sid_out = h5s.create_simple(mshape)
            sid_out.select_all()
            self.id.read(sid_out, sid, out, mtype)
            return out

        # === Check for zero-sized datasets =====

        if self.size == 0:
            # Check 'is Ellipsis' to avoid equality comparison with an array:
            # array equality returns an array, not a boolean.
            if args == () or (len(args) == 1 and args[0] is Ellipsis):
                return numpy.zeros(self.shape, dtype=new_dtype)

        # === Scalar dataspaces =================

        if self.shape == ():
            fspace = self.id.get_space()
            selection = sel2.select_read(fspace, args)
            if selection.mshape is None:
                arr = numpy.zeros((), dtype=new_dtype)
            else:
                arr = numpy.zeros(selection.mshape, dtype=new_dtype)
            for mspace, fspace in selection:
                self.id.read(mspace, fspace, arr, mtype)
            if selection.mshape is None:
                return arr[()]
            return arr

        # === Everything else ===================

        # Perform the dataspace selection.
        selection = sel.select(self.shape, args, dataset=self)

        if selection.nselect == 0:
            return numpy.zeros(selection.array_shape, dtype=new_dtype)

        arr = numpy.zeros(selection.array_shape, new_dtype, order='C')

        # Perform the actual read
        mspace = h5s.create_simple(selection.mshape)
        fspace = selection.id
        self.id.read(mspace, fspace, arr, mtype, dxpl=self._dxpl)

        # Patch up the output for NumPy
        if arr.shape == ():
            return arr[()]   # 0 dim array -> numpy scalar
        return arr

    @with_phil
    def __setitem__(self, args, val):
        """ Write to the HDF5 dataset from a Numpy array.

        NumPy's broadcasting rules are honored, for "simple" indexing
        (slices and integers).  For advanced indexing, the shapes must
        match.
        """
        args = args if isinstance(args, tuple) else (args,)

        # Sort field indices from the slicing
        names = tuple(x for x in args if isinstance(x, str))
        args = tuple(x for x in args if not isinstance(x, str))

        # Generally we try to avoid converting the arrays on the Python
        # side.  However, for compound literals this is unavoidable.
        vlen = h5t.check_vlen_dtype(self.dtype)
        if vlen is not None and vlen not in (bytes, str):
            try:
                val = numpy.asarray(val, dtype=vlen)
            except ValueError:
                try:
                    val = numpy.array([numpy.array(x, dtype=vlen)
                                       for x in val], dtype=self.dtype)
                except ValueError:
                    pass
            if vlen == val.dtype:
                if val.ndim > 1:
                    tmp = numpy.empty(shape=val.shape[:-1], dtype=object)
                    tmp.ravel()[:] = [i for i in val.reshape(
                        (product(val.shape[:-1]), val.shape[-1])
                    )]
                else:
                    tmp = numpy.array([None], dtype=object)
                    tmp[0] = val
                val = tmp
        elif self.dtype.kind == "O" or \
          (self.dtype.kind == 'V' and \
          (not isinstance(val, numpy.ndarray) or val.dtype.kind != 'V') and \
          (self.dtype.subdtype is None)):
            if len(names) == 1 and self.dtype.fields is not None:
                # Single field selected for write, from a non-array source
                if not names[0] in self.dtype.fields:
                    raise ValueError("No such field for indexing: %s" % names[0])
                dtype = self.dtype.fields[names[0]][0]
                cast_compound = True
            else:
                dtype = self.dtype
                cast_compound = False

            val = numpy.asarray(val, dtype=dtype.base, order='C')
            if cast_compound:
                val = val.view(numpy.dtype([(names[0], dtype)]))
                val = val.reshape(val.shape[:len(val.shape) - len(dtype.shape)])
        elif (self.dtype.kind == 'S'
              and (h5t.check_string_dtype(self.dtype).encoding == 'utf-8')
              and (find_item_type(val) is str)
        ):
            # Writing str objects to a fixed-length UTF-8 string dataset.
            # Numpy's normal conversion only handles ASCII characters, but
            # when the destination is UTF-8, we want to allow any unicode.
            # This *doesn't* handle numpy fixed-length unicode data ('U' dtype),
            # as HDF5 has no equivalent, and converting fixed length UTF-32
            # to variable length UTF-8 would obscure what's going on.
            str_array = numpy.asarray(val, order='C', dtype=object)
            val = numpy.array([
                s.encode('utf-8') for s in str_array.flat
            ], dtype=self.dtype).reshape(str_array.shape)
        else:
            # If the input data is already an array, let HDF5 do the conversion.
            # If it's a list or similar, don't make numpy guess a dtype for it.
            dt = None if isinstance(val, numpy.ndarray) else self.dtype.base
            val = numpy.asarray(val, order='C', dtype=dt)

        # Check for array dtype compatibility and convert
        if self.dtype.subdtype is not None:
            shp = self.dtype.subdtype[1]
            valshp = val.shape[-len(shp):]
            if valshp != shp:  # Last dimension has to match
                raise TypeError("When writing to array types, last N dimensions have to match (got %s, but should be %s)" % (valshp, shp,))
            mtype = h5t.py_create(numpy.dtype((val.dtype, shp)))
            mshape = val.shape[0:len(val.shape)-len(shp)]

        # Make a compound memory type if field-name slicing is required
        elif len(names) != 0:

            mshape = val.shape

            # Catch common errors
            if self.dtype.fields is None:
                raise TypeError("Illegal slicing argument (not a compound dataset)")
            mismatch = [x for x in names if x not in self.dtype.fields]
            if len(mismatch) != 0:
                mismatch = ", ".join('"%s"'%x for x in mismatch)
                raise ValueError("Illegal slicing argument (fields %s not in dataset type)" % mismatch)

            # Write non-compound source into a single dataset field
            if len(names) == 1 and val.dtype.fields is None:
                subtype = h5t.py_create(val.dtype)
                mtype = h5t.create(h5t.COMPOUND, subtype.get_size())
                mtype.insert(self._e(names[0]), 0, subtype)

            # Make a new source type keeping only the requested fields
            else:
                fieldnames = [x for x in val.dtype.names if x in names] # Keep source order
                mtype = h5t.create(h5t.COMPOUND, val.dtype.itemsize)
                for fieldname in fieldnames:
                    subtype = h5t.py_create(val.dtype.fields[fieldname][0])
                    offset = val.dtype.fields[fieldname][1]
                    mtype.insert(self._e(fieldname), offset, subtype)

        # Use mtype derived from array (let DatasetID.write figure it out)
        else:
            mshape = val.shape
            mtype = None

        # Perform the dataspace selection
        selection = sel.select(self.shape, args, dataset=self)

        if selection.nselect == 0:
            return

        # Broadcast scalars if necessary.
        # In order to avoid slow broadcasting filling the destination by
        # the scalar value, we create an intermediate array of the same
        # size as the destination buffer provided that size is reasonable.
        # We assume as reasonable a size smaller or equal as the used dataset
        # chunk size if any.
        # In case of dealing with a non-chunked destination dataset or with
        # a selection whose size is larger than the dataset chunk size we fall
        # back to using an intermediate array of size equal to the last dimension
        # of the destination buffer.
        # The reasoning behind is that it makes sense to assume the creator of
        # the dataset used an appropriate chunk size according the available
        # memory. In any case, if we cannot afford to create an intermediate
        # array of the same size as the dataset chunk size, the user program has
        # little hope to go much further. Solves h5py issue #1067
        if mshape == () and selection.array_shape != ():
            if self.dtype.subdtype is not None:
                raise TypeError("Scalar broadcasting is not supported for array dtypes")
            if self.chunks and (product(self.chunks) >= product(selection.array_shape)):
                val2 = numpy.empty(selection.array_shape, dtype=val.dtype)
            else:
                val2 = numpy.empty(selection.array_shape[-1], dtype=val.dtype)
            val2[...] = val
            val = val2
            mshape = val.shape

        # Perform the write, with broadcasting
        mspace = h5s.create_simple(selection.expand_shape(mshape))
        for fspace in selection.broadcast(mshape):
            self.id.write(mspace, fspace, val, mtype, dxpl=self._dxpl)

    def read_direct(self, dest, source_sel=None, dest_sel=None):
        """ Read data directly from HDF5 into an existing NumPy array.

        The destination array must be C-contiguous and writable.
        Selections must be the output of numpy.s_[<args>].

        Broadcasting is supported for simple indexing.
        """
        with phil:
            if self._is_empty:
                raise TypeError("Empty datasets have no numpy representation")
            if source_sel is None:
                source_sel = sel.SimpleSelection(self.shape)
            else:
                source_sel = sel.select(self.shape, source_sel, self)  # for numpy.s_
            fspace = source_sel.id

            if dest_sel is None:
                dest_sel = sel.SimpleSelection(dest.shape)
            else:
                dest_sel = sel.select(dest.shape, dest_sel)

            for mspace in dest_sel.broadcast(source_sel.array_shape):
                self.id.read(mspace, fspace, dest, dxpl=self._dxpl)

    def write_direct(self, source, source_sel=None, dest_sel=None):
        """ Write data directly to HDF5 from a NumPy array.

        The source array must be C-contiguous.  Selections must be
        the output of numpy.s_[<args>].

        Broadcasting is supported for simple indexing.
        """
        with phil:
            if self._is_empty:
                raise TypeError("Empty datasets cannot be written to")
            if source_sel is None:
                source_sel = sel.SimpleSelection(source.shape)
            else:
                source_sel = sel.select(source.shape, source_sel)  # for numpy.s_
            mspace = source_sel.id

            if dest_sel is None:
                dest_sel = sel.SimpleSelection(self.shape)
            else:
                dest_sel = sel.select(self.shape, dest_sel, self)

            for fspace in dest_sel.broadcast(source_sel.array_shape):
                self.id.write(mspace, fspace, source, dxpl=self._dxpl)

    @with_phil
    def __array__(self, dtype=None):
        """ Create a Numpy array containing the whole dataset.  DON'T THINK
        THIS MEANS DATASETS ARE INTERCHANGEABLE WITH ARRAYS.  For one thing,
        you have to read the whole dataset every time this method is called.
        """
        arr = numpy.zeros(self.shape, dtype=self.dtype if dtype is None else dtype)

        # Special case for (0,)*-shape datasets
        if self.size == 0:
            return arr

        self.read_direct(arr)
        return arr

    @with_phil
    def __repr__(self):
        if not self:
            r = '<Closed HDF5 dataset>'
        else:
            if self.name is None:
                namestr = '("anonymous")'
            else:
                name = pp.basename(pp.normpath(self.name))
                namestr = '"%s"' % (name if name != '' else '/')
            r = '<HDF5 dataset %s: shape %s, type "%s">' % (
                namestr, self.shape, self.dtype.str
            )
        return r

    if hasattr(h5d.DatasetID, "refresh"):
        @with_phil
        def refresh(self):
            """ Refresh the dataset metadata by reloading from the file.

            This is part of the SWMR features and only exist when the HDF5
            library version >=1.9.178
            """
            self._id.refresh()
            self._cache_props.clear()

    if hasattr(h5d.DatasetID, "flush"):
        @with_phil
        def flush(self):
            """ Flush the dataset data and metadata to the file.
            If the dataset is chunked, raw data chunks are written to the file.

            This is part of the SWMR features and only exist when the HDF5
            library version >=1.9.178
            """
            self._id.flush()

    if vds_support:
        @property
        @with_phil
        def is_virtual(self):
            """Check if this is a virtual dataset"""
            return self._dcpl.get_layout() == h5d.VIRTUAL

        @with_phil
        def virtual_sources(self):
            """Get a list of the data mappings for a virtual dataset"""
            if not self.is_virtual:
                raise RuntimeError("Not a virtual dataset")
            dcpl = self._dcpl
            return [
                VDSmap(dcpl.get_virtual_vspace(j),
                       dcpl.get_virtual_filename(j),
                       dcpl.get_virtual_dsetname(j),
                       dcpl.get_virtual_srcspace(j))
                for j in range(dcpl.get_virtual_count())]

    @with_phil
    def make_scale(self, name=''):
        """Make this dataset an HDF5 dimension scale.

        You can then attach it to dimensions of other datasets like this::

            other_ds.dims[0].attach_scale(ds)

        You can optionally pass a name to associate with this scale.
        """
        h5ds.set_scale(self._id, self._e(name))

    @property
    @with_phil
    def is_scale(self):
        """Return ``True`` if this dataset is also a dimension scale.

        Return ``False`` otherwise.
        """
        return h5ds.is_scale(self._id)<|MERGE_RESOLUTION|>--- conflicted
+++ resolved
@@ -352,10 +352,7 @@
                 raise ValueError("Invalid selection - selection region must be within dataset space")
             index = s.start // self._layout[dim]
             self._chunk_index.append(index)
-<<<<<<< HEAD
-=======
-
->>>>>>> fbd33f83
+
 
     def __iter__(self):
         return self
@@ -387,18 +384,6 @@
 
             chunk_end = self._chunk_index[dim] * self._layout[dim]
             if chunk_end < s.stop:
-<<<<<<< HEAD
-=======
-                chunk_sel = self._slices[dim]
-                # there's a chance that our calculated chunk slice isn't a subset of
-                # the requested  slice. Check the bounds and increment further if so
-                for edge in (chunk_sel.start, chunk_sel.stop):
-                    if not (s.start <= edge <= s.stop):
-                        self._chunk_index[dim] = 1
-                        self._slices[dim] = self._calculate_next_chunk(dim)
-                        self._chunk_index[dim] += 1
-                        break
->>>>>>> fbd33f83
                 # we still have room to extend along this dimensions
                 return tuple(slices)
 
@@ -445,7 +430,7 @@
     def fields(self, names, *, _prior_dtype=None):
         """Get a wrapper to read a subset of fields from a compound data type:
 
-        >>> 2d_coords = dataset.fields(['x', 'y'])[:]
+                            >>> 2d_coords = dataset.fields(['x', 'y'])[:]
 
         If names is a string, a single field is extracted, and the resulting
         arrays will have that dtype. Otherwise, it should be an iterable,
