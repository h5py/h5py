# This file is part of h5py, a Python interface to the HDF5 library.
#
# http://www.h5py.org
#
# Copyright 2008-2013 Andrew Collette and contributors
#
# License:  Standard 3-clause BSD; see "license.txt" for full license terms
#           and contributor agreement.

"""
    Implements support for high-level access to HDF5 groups.
"""

from __future__ import absolute_import
import posixpath as pp
import six
import numpy
import sys
from copy import deepcopy as copy
from .compat import fsdecode
from .compat import fsencode
from .compat import fspath

<<<<<<< HEAD
from .compat import filename_decode, filename_encode
import sys
from copy import deepcopy as copy
=======
>>>>>>> e9e7ac70
from .. import h5g, h5i, h5o, h5r, h5t, h5l, h5p, h5s, h5d
from . import base
from .base import HLObject, MutableMappingHDF5, phil, with_phil
from . import dataset
from . import datatype
try:
    from types import EllipsisType
except ImportError:
    EllipisisType=type(Ellipsis)

# from . import files
# # from .files import File


class Group(HLObject, MutableMappingHDF5):

    """ Represents an HDF5 group.
    """

    def __init__(self, bind):
        """ Create a new Group object by binding to a low-level GroupID.
        """
        with phil:
            if not isinstance(bind, h5g.GroupID):
                raise ValueError("%s is not a GroupID" % bind)
            HLObject.__init__(self, bind)

    def create_group(self, name):
        """ Create and return a new subgroup.

        Name may be absolute or relative.  Fails if the target name already
        exists.
        """
        with phil:
            name, lcpl = self._e(name, lcpl=True)
            gid = h5g.create(self.id, name, lcpl=lcpl)
            return Group(gid)

    def create_dataset(self, name, shape=None, dtype=None, data=None, **kwds):
        """ Create a new HDF5 dataset

        name
            Name of the dataset (absolute or relative).  Provide None to make
            an anonymous dataset.
        shape
            Dataset shape.  Use "()" for scalar datasets.  Required if "data"
            isn't provided.
        dtype
            Numpy dtype or string.  If omitted, dtype('f') will be used.
            Required if "data" isn't provided; otherwise, overrides data
            array's dtype.
        data
            Provide data to initialize the dataset.  If used, you can omit
            shape and dtype arguments.

        Keyword-only arguments:

        chunks
            (Tuple) Chunk shape, or True to enable auto-chunking.
        maxshape
            (Tuple) Make the dataset resizable up to this shape.  Use None for
            axes you want to be unlimited.
        compression
            (String or int) Compression strategy.  Legal values are 'gzip',
            'szip', 'lzf'.  If an integer in range(10), this indicates gzip
            compression level. Otherwise, an integer indicates the number of a
            dynamically loaded compression filter.
        compression_opts
            Compression settings.  This is an integer for gzip, 2-tuple for
            szip, etc. If specifying a dynamically loaded compression filter
            number, this must be a tuple of values.
        scaleoffset
            (Integer) Enable scale/offset filter for (usually) lossy
            compression of integer or floating-point data. For integer
            data, the value of scaleoffset is the number of bits to
            retain (pass 0 to let HDF5 determine the minimum number of
            bits necessary for lossless compression). For floating point
            data, scaleoffset is the number of digits after the decimal
            place to retain; stored values thus have absolute error
            less than 0.5*10**(-scaleoffset).
        shuffle
            (T/F) Enable shuffle filter.
        fletcher32
            (T/F) Enable fletcher32 error detection. Not permitted in
            conjunction with the scale/offset filter.
        fillvalue
            (Scalar) Use this value for uninitialized parts of the dataset.
        track_times
            (T/F) Enable dataset creation timestamps.
        """
        with phil:
            dsid = dataset.make_new_dset(self, shape, dtype, data, **kwds)
            dset = dataset.Dataset(dsid)
            if name is not None:
                self[name] = dset
            return dset

    def create_virtual_dataset(self,VMlist, fillvalue=None):
        """
        Creates the virtual dataset from a list of virtual maps, any gaps are filled with a specified fill value.
        
        VMlist
            (List) A list of the the VirtualMaps between the source and target datasets. At least one is required.

        fillvalue
            (Scalar) Use this value for uninitialized parts of the dataset.
        """

        if not VMlist:
            raise ValueError("create_virtual_dataset requires at least one virtual map to construct output.")

        if not isinstance(VMlist,(tuple,list)):
            VMlist = [VMlist]
        with phil:
            dcpl = h5p.create(h5p.DATASET_CREATE)
            dcpl.set_fill_value(numpy.array([fillvalue]))
            sh = VMlist[0].target.shape
            virt_dspace = h5s.create_simple(sh, VMlist[0].target.maxshape) # create the virtual dataspace
            for VM in VMlist:
                virt_start_idx = tuple([ix.start for ix in VM.target.slice_list])
                virt_stride_index = tuple([ix.step for ix in VM.target.slice_list])
                if any(ix==h5s.UNLIMITED for ix in VM.target.maxshape):
                    count_idx = [1, ] * len(virt_stride_index)
                    unlimited_index = VM.target.maxshape.index(h5s.UNLIMITED)
                    count_idx[unlimited_index] = h5s.UNLIMITED
                    count_idx = tuple(count_idx)
                else:
                    count_idx = (1, ) * len(virt_stride_index)
                virt_dspace.select_hyperslab(start=virt_start_idx, 
                                             count=count_idx, 
                                             stride=virt_stride_index,
                                             block=VM.block_shape)
                dcpl.set_virtual(virt_dspace, VM.src.path, VM.src.key, VM.src_dspace)
            dset = h5d.create(self.id, name=VM.target.key, tid=h5t.py_create(VM.dtype,logical=1), space=virt_dspace, dcpl=dcpl)
            return dset


    def require_dataset(self, name, shape, dtype, exact=False, **kwds):
        """ Open a dataset, creating it if it doesn't exist.

        If keyword "exact" is False (default), an existing dataset must have
        the same shape and a conversion-compatible dtype to be returned.  If
        True, the shape and dtype must match exactly.

        Other dataset keywords (see create_dataset) may be provided, but are
        only used if a new dataset is to be created.

        Raises TypeError if an incompatible object already exists, or if the
        shape or dtype don't match according to the above rules.
        """
        with phil:
            if not name in self:
                return self.create_dataset(name, *(shape, dtype), **kwds)

            dset = self[name]
            if not isinstance(dset, dataset.Dataset):
                raise TypeError("Incompatible object (%s) already exists" % dset.__class__.__name__)

            if not shape == dset.shape:
                raise TypeError("Shapes do not match (existing %s vs new %s)" % (dset.shape, shape))

            if exact:
                if not dtype == dset.dtype:
                    raise TypeError("Datatypes do not exactly match (existing %s vs new %s)" % (dset.dtype, dtype))
            elif not numpy.can_cast(dtype, dset.dtype):
                raise TypeError("Datatypes cannot be safely cast (existing %s vs new %s)" % (dset.dtype, dtype))

            return dset

    def require_group(self, name):
        """ Return a group, creating it if it doesn't exist.

        TypeError is raised if something with that name already exists that
        isn't a group.
        """
        with phil:
            if not name in self:
                return self.create_group(name)
            grp = self[name]
            if not isinstance(grp, Group):
                raise TypeError("Incompatible object (%s) already exists" % grp.__class__.__name__)
            return grp

    @with_phil
    def __getitem__(self, name):
        """ Open an object in the file """

        if isinstance(name, h5r.Reference):
            oid = h5r.dereference(name, self.id)
            if oid is None:
                raise ValueError("Invalid HDF5 object reference")
        else:
            oid = h5o.open(self.id, self._e(name), lapl=self._lapl)

        otype = h5i.get_type(oid)
        if otype == h5i.GROUP:
            return Group(oid)
        elif otype == h5i.DATASET:
            return dataset.Dataset(oid)
        elif otype == h5i.DATATYPE:
            return datatype.Datatype(oid)
        else:
            raise TypeError("Unknown object type")

    def get(self, name, default=None, getclass=False, getlink=False):
        """ Retrieve an item or other information.

        "name" given only:
            Return the item, or "default" if it doesn't exist

        "getclass" is True:
            Return the class of object (Group, Dataset, etc.), or "default"
            if nothing with that name exists

        "getlink" is True:
            Return HardLink, SoftLink or ExternalLink instances.  Return
            "default" if nothing with that name exists.

        "getlink" and "getclass" are True:
            Return HardLink, SoftLink and ExternalLink classes.  Return
            "default" if nothing with that name exists.

        Example:

        >>> cls = group.get('foo', getclass=True)
        >>> if cls == SoftLink:
        ...     print '"foo" is a soft link!'
        """
        # pylint: disable=arguments-differ

        with phil:
            if not (getclass or getlink):
                try:
                    return self[name]
                except KeyError:
                    return default

            if not name in self:
                return default

            elif getclass and not getlink:
                typecode = h5o.get_info(self.id, self._e(name)).type

                try:
                    return {h5o.TYPE_GROUP: Group,
                            h5o.TYPE_DATASET: dataset.Dataset,
                            h5o.TYPE_NAMED_DATATYPE: datatype.Datatype}[typecode]
                except KeyError:
                    raise TypeError("Unknown object type")

            elif getlink:
                typecode = self.id.links.get_info(self._e(name)).type

                if typecode == h5l.TYPE_SOFT:
                    if getclass:
                        return SoftLink
                    linkbytes = self.id.links.get_val(self._e(name))
                    return SoftLink(self._d(linkbytes))
                    
                elif typecode == h5l.TYPE_EXTERNAL:
                    if getclass:
                        return ExternalLink
                    filebytes, linkbytes = self.id.links.get_val(self._e(name))
                    return ExternalLink(fsdecode(filebytes), self._d(linkbytes))
                    
                elif typecode == h5l.TYPE_HARD:
                    return HardLink if getclass else HardLink()
                    
                else:
                    raise TypeError("Unknown link type")

    @with_phil
    def __setitem__(self, name, obj):
        """ Add an object to the group.  The name must not already be in use.

        The action taken depends on the type of object assigned:

        Named HDF5 object (Dataset, Group, Datatype)
            A hard link is created at "name" which points to the
            given object.

        SoftLink or ExternalLink
            Create the corresponding link.

        Numpy ndarray
            The array is converted to a dataset object, with default
            settings (contiguous storage, etc.).

        Numpy dtype
            Commit a copy of the datatype as a named datatype in the file.

        Anything else
            Attempt to convert it to an ndarray and store it.  Scalar
            values are stored as scalar datasets. Raise ValueError if we
            can't understand the resulting array dtype.
        """
        name, lcpl = self._e(name, lcpl=True)

        if isinstance(obj, HLObject):
            h5o.link(obj.id, self.id, name, lcpl=lcpl, lapl=self._lapl)

        elif isinstance(obj, SoftLink):
            self.id.links.create_soft(name, self._e(obj.path),
                          lcpl=lcpl, lapl=self._lapl)

        elif isinstance(obj, ExternalLink):
            self.id.links.create_external(name, fsencode(obj.filename),
                          self._e(obj.path), lcpl=lcpl, lapl=self._lapl)

        elif isinstance(obj, numpy.dtype):
            htype = h5t.py_create(obj, logical=True)
            htype.commit(self.id, name, lcpl=lcpl)

        else:
            ds = self.create_dataset(None, data=obj, dtype=base.guess_dtype(obj))
            h5o.link(ds.id, self.id, name, lcpl=lcpl)

    @with_phil
    def __delitem__(self, name):
        """ Delete (unlink) an item from this group. """
        self.id.unlink(self._e(name))

    @with_phil
    def __len__(self):
        """ Number of members attached to this group """
        return self.id.get_num_objs()

    @with_phil
    def __iter__(self):
        """ Iterate over member names """
        for x in self.id.__iter__():
            yield self._d(x)

    @with_phil
    def __contains__(self, name):
        """ Test if a member name exists """
        return self._e(name) in self.id

    def copy(self, source, dest, name=None,
             shallow=False, expand_soft=False, expand_external=False,
             expand_refs=False, without_attrs=False):
        """Copy an object or group.

        The source can be a path, Group, Dataset, or Datatype object.  The
        destination can be either a path or a Group object.  The source and
        destinations need not be in the same file.

        If the source is a Group object, all objects contained in that group
        will be copied recursively.

        When the destination is a Group object, by default the target will
        be created in that group with its current name (basename of obj.name).
        You can override that by setting "name" to a string.

        There are various options which all default to "False":

         - shallow: copy only immediate members of a group.

         - expand_soft: expand soft links into new objects.

         - expand_external: expand external links into new objects.

         - expand_refs: copy objects that are pointed to by references.

         - without_attrs: copy object without copying attributes.

       Example:

        >>> f = File('myfile.hdf5')
        >>> f.listnames()
        ['MyGroup']
        >>> f.copy('MyGroup', 'MyCopy')
        >>> f.listnames()
        ['MyGroup', 'MyCopy']

        """
        with phil:
            if isinstance(source, HLObject):
                source_path = '.'
            else:
                # Interpret source as a path relative to this group
                source_path = source
                source = self

            if isinstance(dest, Group):
                if name is not None:
                    dest_path = name
                else:
                    # copy source into dest group: dest_name/source_name
                    dest_path = pp.basename(h5i.get_name(source[source_path].id))

            elif isinstance(dest, HLObject):
                raise TypeError("Destination must be path or Group object")
            else:
                # Interpret destination as a path relative to this group
                dest_path = dest
                dest = self

            flags = 0
            if shallow:
                flags |= h5o.COPY_SHALLOW_HIERARCHY_FLAG
            if expand_soft:
                flags |= h5o.COPY_EXPAND_SOFT_LINK_FLAG
            if expand_external:
                flags |= h5o.COPY_EXPAND_EXT_LINK_FLAG
            if expand_refs:
                flags |= h5o.COPY_EXPAND_REFERENCE_FLAG
            if without_attrs:
                flags |= h5o.COPY_WITHOUT_ATTR_FLAG
            if flags:
                copypl = h5p.create(h5p.OBJECT_COPY)
                copypl.set_copy_object(flags)
            else:
                copypl = None

            h5o.copy(source.id, self._e(source_path), dest.id, self._e(dest_path),
                     copypl, base.dlcpl)

    def move(self, source, dest):
        """ Move a link to a new location in the file.

        If "source" is a hard link, this effectively renames the object.  If
        "source" is a soft or external link, the link itself is moved, with its
        value unmodified.
        """
        with phil:
            if source == dest:
                return
            self.id.links.move(self._e(source), self.id, self._e(dest),
                               lapl=self._lapl, lcpl=self._lcpl)

    def visit(self, func):
        """ Recursively visit all names in this group and subgroups (HDF5 1.8).

        You supply a callable (function, method or callable object); it
        will be called exactly once for each link in this group and every
        group below it. Your callable must conform to the signature:

            func(<member name>) => <None or return value>

        Returning None continues iteration, returning anything else stops
        and immediately returns that value from the visit method.  No
        particular order of iteration within groups is guranteed.

        Example:

        >>> # List the entire contents of the file
        >>> f = File("foo.hdf5")
        >>> list_of_names = []
        >>> f.visit(list_of_names.append)
        """
        with phil:
            def proxy(name):
                """ Call the function with the text name, not bytes """
                return func(self._d(name))
            return h5o.visit(self.id, proxy)

    def visititems(self, func):
        """ Recursively visit names and objects in this group (HDF5 1.8).

        You supply a callable (function, method or callable object); it
        will be called exactly once for each link in this group and every
        group below it. Your callable must conform to the signature:

            func(<member name>, <object>) => <None or return value>

        Returning None continues iteration, returning anything else stops
        and immediately returns that value from the visit method.  No
        particular order of iteration within groups is guranteed.

        Example:

        # Get a list of all datasets in the file
        >>> mylist = []
        >>> def func(name, obj):
        ...     if isinstance(obj, Dataset):
        ...         mylist.append(name)
        ...
        >>> f = File('foo.hdf5')
        >>> f.visititems(func)
        """
        with phil:
            def proxy(name):
                """ Use the text name of the object, not bytes """
                name = self._d(name)
                return func(name, self[name])
            return h5o.visit(self.id, proxy)

    @with_phil
    def __repr__(self):
        if not self:
            r = six.u("<Closed HDF5 group>")
        else:
            namestr = (
                six.u('"%s"') % self.name
            ) if self.name is not None else six.u("(anonymous)")
            r = six.u('<HDF5 group %s (%d members)>') % (namestr, len(self))

        if six.PY2:
            return r.encode('utf8')
        return r


class HardLink(object):

    """
        Represents a hard link in an HDF5 file.  Provided only so that
        Group.get works in a sensible way.  Has no other function.
    """

    pass


class SoftLink(object):

    """
        Represents a symbolic ("soft") link in an HDF5 file.  The path
        may be absolute or relative.  No checking is performed to ensure
        that the target actually exists.
    """

    @property
    def path(self):
        """ Soft link value.  Not guaranteed to be a valid path. """
        return self._path

    def __init__(self, path):
        self._path = str(path)

    def __repr__(self):
        return '<SoftLink to "%s">' % self.path


class ExternalLink(object):

    """
        Represents an HDF5 external link.  Paths may be absolute or relative.
        No checking is performed to ensure either the target or file exists.
    """

    @property
    def path(self):
        """ Soft link path, i.e. the part inside the HDF5 file. """
        return self._path

    @property
    def filename(self):
        """ Path to the external HDF5 file in the filesystem. """
        return self._filename

    def __init__(self, filename, path):
        self._filename = fspath(filename)
        self._path = str(path)

    def __repr__(self):
        return '<ExternalLink to "%s" in file "%s"' % (self.path, self.filename)


class DatasetContainer(object):
    def __init__(self, path, key,shape, dtype=None, maxshape=None):
        """
        This is an object that looks like a dataset, but it not. It allows the user to specify the maps based on lazy indexing, 
        which is natural, but without needing to load the data. 
                
        path
            This is the full path to the file on disk.
        
        key
            This is the key to the entry inside the hdf5 file.
        
        shape
            The shape of the data. We specify this by hand because it is a lot faster than getting it from the source file.
        
        dtype
            The data type. For the source we specify this because it is faster than getting from the file. For the target,
            we can specify it to be different to the source.
        """
        self.path = path
        self.key = key
        self.shape = shape
        self.slice_list = [slice(0,ix,1) for ix in self.shape] # if we don't slice, we want the whole array
        if maxshape is None:
            self.maxshape=shape
        else:
            self.maxshape = tuple([h5s.UNLIMITED if ix is None else ix for ix in maxshape])


    def _parse_slicing(self, key):
        """
        parses the __get_item__ key to get useful slicing information
        """
        tmp = copy(self)
        rank = len(self.shape)
        if (rank-len(key))<0:
            raise IndexError('Index rank is greater than dataset rank')
        if isinstance(key[0], tuple): # sometimes this is needed. odd
            key = key[0]
        key = list(key)
        key = [slice(ix, ix + 1, 1) if isinstance(ix, (int, float)) else ix for ix in key]
        
        # now let's parse ellipsis
        ellipsis_test = [ix==Ellipsis for ix in key]
        if sum(ellipsis_test)>1:
            raise ValueError("Only use of one Ellipsis(...) supported.")
        if not any(ellipsis_test):
            tmp.slice_list[:len(key)] = key
        elif any(ellipsis_test) and (len(key) is not 1):
            ellipsis_idx = ellipsis_test.index(True)
            ellipsis_idx_back = ellipsis_test[::-1].index(True)
            tmp.slice_list[0:ellipsis_idx] = key[0:ellipsis_idx]
            if ellipsis_idx_back>=ellipsis_idx: # edge case
                tmp.slice_list[(-ellipsis_idx_back):] = key[(-ellipsis_idx_back):]

        new_shape = []
        for ix, sl in enumerate(tmp.slice_list):
            step = 1 if sl.step is None else sl.step
            if step > 0:
                start = 0 if sl.start is None else sl.start# parse for Nones
                stop = self.shape[ix] if sl.stop is None else sl.stop
                start = self.shape[ix]+start if start<0 else start
                stop = self.shape[ix]+stop if stop<0 else stop
                if start < stop:
                    new_shape.append((stop - start + step - 1)/step)
                else:
                    new_shape.append(0)

            elif step < 0:
                stop = 0 if sl.stop is None else sl.stop# parse for Nones
                start = self.shape[ix] if sl.start is None else sl.start
                
                start = self.shape[ix]+start if start<0 else start
                stop = self.shape[ix]+stop if stop<0 else stop

                if start > stop: # this gets the same behaviour as numpy array
                    new_shape.append((start - stop - step - 1)/-step)
                else:
                    new_shape.append(0)
            elif step == 0:
                raise IndexError("A step of 0 is not valid")
            tmp.slice_list[ix] = slice(start, stop, step)
        tmp.shape = tuple(new_shape)
        return tmp

class VirtualSource(DatasetContainer):
    """
    A container for the source information. This is similar to a virtual target, but the shape information changes with slicing.
    This does not happen with VirtualTarget since it is the source that ultimately set's the block shape.
    """
    def __getitem__(self, *key):
        tmp =self._parse_slicing(key)
        return tmp

class VirtualTarget(DatasetContainer):
    """
    A container for the target information. This is similar to a virtual source, but the shape information does not change with slicing.
    This does not happen with VirtualSource since it is the source that ultimately set's the block shape so it must change on slicing.
    """
    def __getitem__(self, *key):
        tmp =self._parse_slicing(key)
        tmp.shape = self.shape
        return tmp


class VirtualMap(object):
    def __init__(self, virtual_source, virtual_target, dtype):
        """
        The idea of this class is to specify the mapping between the source and target files.
        Since data type casting is supported by VDS, we include this here.
            virtual_source
                A DatasetContainer object containing all the useful information about the source file for this map.
            
            virtual_target
                A DatasetContainer object containing all the useful information about the source file for this map.

            dtype
                The type of the final output dataset.
        
        """
        self.src = virtual_source[...]
        self.dtype = dtype
        self.target = virtual_target[...]
        self.block_shape = None
        # if the rank of the two datasets is not the same, pad with singletons. This isn't necessarily the best way to do this!
        rank_def = len(self.target.shape) - len(self.src.shape)
        if rank_def > 0:
            if len(self.src.shape)==1:
                pass
            else:
                self.block_shape = (1,)*rank_def + self.src.shape
        elif rank_def < 0:
            # This might be pathological.
            if len(self.target.shape)==1:
                pass
            else:
                self.block_shape = (1,)*rank_def + self.target.shape
        else:
            self.block_shape = self.src.shape

        self.src_dspace = h5s.create_simple(self.src.shape, self.src.maxshape)

        start_idx = tuple([ix.start for ix in self.src.slice_list])
        stride_idx = tuple([ix.step for ix in self.src.slice_list])

        if any(ix==h5s.UNLIMITED for ix in self.src.maxshape):
            count_idx = [1, ] * len(stride_idx)
            unlimited_index = self.src.maxshape.index(h5s.UNLIMITED)
            count_idx[unlimited_index] = h5s.UNLIMITED
            count_idx = tuple(count_idx)
            bs = list(self.block_shape)
            bs[unlimited_index] = 1
            self.block_shape = tuple(bs)
        else:
            count_idx = (1, ) * len(stride_idx)
        self.src_dspace.select_hyperslab(start=start_idx, count=count_idx, stride=stride_idx, block=self.block_shape)<|MERGE_RESOLUTION|>--- conflicted
+++ resolved
@@ -21,12 +21,10 @@
 from .compat import fsencode
 from .compat import fspath
 
-<<<<<<< HEAD
 from .compat import filename_decode, filename_encode
 import sys
 from copy import deepcopy as copy
-=======
->>>>>>> e9e7ac70
+
 from .. import h5g, h5i, h5o, h5r, h5t, h5l, h5p, h5s, h5d
 from . import base
 from .base import HLObject, MutableMappingHDF5, phil, with_phil
