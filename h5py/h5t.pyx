--- conflicted
+++ resolved
@@ -676,17 +676,12 @@
             free(buf)
 
     cdef object py_dtype(self):
-<<<<<<< HEAD
-        if strcmp(self.get_tag(), 'NUMPY:DATETIME64') == 0:
-            return dtype('datetime64')
-=======
         cdef bytes tag = self.get_tag()
         cdef bytes dt_str
         if tag.startswith(b"NUMPY:"):
             # 6 == len(b"NUMPY:")
             dt_str = tag[6:]
             return dtype(dt_str)
->>>>>>> 39fde69d
 
         # Numpy translation function for opaque types
         return dtype("|V" + str(self.get_size()))
