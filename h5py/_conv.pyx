# cython: profile=False
# cython: language_level=3
# This file is part of h5py, a Python interface to the HDF5 library.
#
# http://www.h5py.org
#
# Copyright 2008-2019 Andrew Collette and contributors
#
# License:  Standard 3-clause BSD; see "license.txt" for full license terms
#           and contributor agreement.

"""
    Low-level type-conversion routines.
"""

from .h5 import get_config
from .h5r cimport Reference, RegionReference, hobj_ref_t, hdset_reg_ref_t
from .h5t cimport H5PY_OBJ, typewrap, py_create, TypeID
from libc.stdlib cimport realloc
from .utils cimport emalloc, efree
cfg = get_config()


# Initialization of numpy
from numpy cimport _import_array, npy_intp, dtype as np_dtype, ndarray as np_ndarray
from numpy cimport NPY_WRITEABLE, NPY_C_CONTIGUOUS, NPY_OWNDATA
_import_array()

from cpython.object cimport PyObject, PyTypeObject

# It would be nice to be able to replace PyObject* with object and use the pxd provided by cython
cdef extern from "Python.h":
    # From Cython declarations
    PyObject* PyBytes_FromString(char* str) except NULL
    PyObject* PyUnicode_DecodeUTF8(char *s, Py_ssize_t size, char *errors) except NULL
    int PyBytes_CheckExact(PyObject* str) except *
    int PyBytes_Size(PyObject* obj) except *
    PyObject* PyString_AsDecodedObject(PyObject* s, char *encoding, char *errors) except NULL
    PyObject* PyUnicode_DecodeUTF8(char *s, Py_ssize_t size, char *errors) except NULL
    int PyUnicode_CheckExact(PyObject* str) except *
    PyObject* PyUnicode_AsUTF8String(PyObject* s) except NULL
    PyObject* PyObject_Str(PyObject* obj) except NULL
    char* PyBytes_AsString(PyObject* obj) except NULL

    PyObject* Py_None
    void Py_INCREF(PyObject* obj)
    void Py_DECREF(PyObject* obj)
    void Py_XDECREF(PyObject* obj)

cdef extern from "numpy/arrayobject.h":
    PyTypeObject PyArray_Type
    object PyArray_NewFromDescr(PyTypeObject* subtype, np_dtype descr, int nd, npy_intp* dims, npy_intp* strides, void* data, int flags, object obj)

cdef object objectify(PyObject* o):
    Py_INCREF(o)
    return <object>o


ctypedef int (*conv_operator_t)(void* ipt, void* opt, void* bkg, void* priv) except -1
ctypedef herr_t (*init_operator_t)(hid_t src, hid_t dst, void** priv) except -1

# Generic conversion callback
#
# The actual conversion routines are one-liners which plug the appropriate
# operator callback into this function.  This prevents us from having to
# repeat all the conversion boilerplate for every single callback.
#
# While this is somewhat slower than a custom function, the added overhead is
# likely small compared to the cost of the Python-side API calls required to
# implement the conversions.
cdef herr_t generic_converter(hid_t src_id, hid_t dst_id, H5T_cdata_t *cdata,
                    size_t nl, size_t buf_stride, size_t bkg_stride, void *buf_i,
                    void *bkg_i, hid_t dxpl, conv_operator_t op,
                    init_operator_t initop, H5T_bkg_t need_bkg)  except -1:

    cdef int command
    cdef conv_size_t *sizes
    cdef int i

    cdef char* buf = <char*>buf_i
    cdef char* bkg = <char*>bkg_i

    command = cdata[0].command
    if command == H5T_CONV_INIT:
        cdata[0].need_bkg = need_bkg
        return initop(src_id, dst_id, &(cdata[0].priv))

    elif command == H5T_CONV_FREE:
        efree(cdata[0].priv)
        cdata[0].priv = NULL

    elif command == H5T_CONV_CONV:
        sizes = <conv_size_t*>cdata[0].priv
        if H5Tis_variable_str(src_id):
            sizes.cset = H5Tget_cset(src_id)
        elif H5Tis_variable_str(dst_id):
            sizes.cset = H5Tget_cset(dst_id)
        if bkg_stride==0:
            bkg_stride = sizes[0].dst_size;
        if buf_stride == 0:
            # No explicit stride seems to mean that the elements are packed
            # contiguously in the buffer.  In this case we must be careful
            # not to "stomp on" input elements if the output elements are
            # of a larger size.

            if sizes[0].src_size >= sizes[0].dst_size:
                for i from 0<=i<nl:
                    op( buf + (i*sizes[0].src_size),    # input pointer
                        buf + (i*sizes[0].dst_size),    # output pointer
                        bkg + (i*bkg_stride),           # backing buffer
                        cdata[0].priv)                  # conversion context
            else:
                for i from nl>i>=0:
                    op( buf + (i*sizes[0].src_size),
                        buf + (i*sizes[0].dst_size),
                        bkg + (i*bkg_stride),
                        cdata[0].priv)
        else:
            # With explicit strides, we assume that the library knows the
            # alignment better than us.  Therefore we use the given stride
            # offsets exclusively.
            for i from 0<=i<nl:
                op( buf + (i*buf_stride),
                    buf + (i*buf_stride),   # note this is the same!
                    bkg + (i*bkg_stride),
                    cdata[0].priv)
    else:
        return -2   # Unrecognized command.  Note this is NOT an exception.
    return 0

# =============================================================================
# Generic conversion

ctypedef struct conv_size_t:
    size_t src_size
    size_t dst_size
    int cset

cdef herr_t init_generic(hid_t src, hid_t dst, void** priv) except -1:

    cdef conv_size_t *sizes
    sizes = <conv_size_t*>emalloc(sizeof(conv_size_t))
    priv[0] = sizes
    sizes[0].src_size = H5Tget_size(src)
    sizes[0].dst_size = H5Tget_size(dst)

    return 0

# =============================================================================
# Vlen string conversion

cdef int conv_vlen2str(void* ipt, void* opt, void* bkg, void* priv) except -1:
<<<<<<< HEAD

    cdef PyObject** buf_obj = <PyObject**>opt
    cdef char** buf_cstring = <char**>ipt
    cdef PyObject* temp_obj = NULL
    cdef conv_size_t *sizes = <conv_size_t*>priv
    cdef char* buf_cstring0
=======
    cdef:
        PyObject** buf_obj = <PyObject**>opt
        PyObject** bkg_obj = <PyObject**>bkg
        char** buf_cstring = <char**>ipt
        PyObject* temp_obj = NULL
        conv_size_t *sizes = <conv_size_t*>priv
        char* buf_cstring0
>>>>>>> eefbdb8d

    memcpy(&buf_cstring0, buf_cstring, sizeof(buf_cstring0))

    # When reading we identify H5T_CSET_ASCII as a byte string and
    # H5T_CSET_UTF8 as a utf8-encoded unicode string
    if sizes.cset == H5T_CSET_ASCII:
        if buf_cstring0 == NULL:
            temp_obj = PyBytes_FromString("")
        else:
            temp_obj = PyBytes_FromString(buf_cstring0)
    elif sizes.cset == H5T_CSET_UTF8:
        if buf_cstring0 == NULL:
            temp_obj = PyUnicode_DecodeUTF8("", 0, NULL)
        else:
            temp_obj = PyUnicode_DecodeUTF8(buf_cstring0, strlen(buf_cstring0), NULL)

    # Since all data conversions are by definition in-place, it
    # is our responsibility to free the memory used by the vlens.
    efree(buf_cstring0)

    # Write the new string object to the buffer in-place
    memcpy(buf_obj, &temp_obj, sizeof(temp_obj));

    return 0

cdef int conv_str2vlen(void* ipt, void* opt, void* bkg, void* priv) except -1:

    cdef PyObject** buf_obj = <PyObject**>ipt
    cdef char** buf_cstring = <char**>opt
    cdef conv_size_t* sizes = <conv_size_t*>priv

    cdef PyObject* temp_object = NULL
    cdef PyObject* temp_encoded = NULL

    cdef char* temp_string = NULL
    cdef size_t temp_string_len = 0  # Not including null term

    cdef PyObject* buf_obj0
    cdef char* buf_cstring0

    memcpy(&buf_obj0, buf_obj, sizeof(buf_obj0))

    try:
        if buf_obj0 == NULL or buf_obj0 == Py_None:
            temp_string = ""
            temp_string_len = 0
        else:
            if PyBytes_CheckExact(buf_obj0):

                # Input is a byte string.  If we're using CSET_UTF8, make sure
                # it's valid UTF-8.  Otherwise just store it.
                temp_object = buf_obj0
                Py_INCREF(temp_object)
                if sizes.cset == H5T_CSET_UTF8:
                    try:
                        pass # disabled for Python 3 compatibility
                        #temp_encoded = PyString_AsDecodedObject(temp_object, "utf8", NULL)
                    except:
                        raise ValueError("Byte string is not valid utf-8 and can't be stored in a utf-8 dataset")
                temp_string = PyBytes_AsString(temp_object)
                temp_string_len = PyBytes_Size(temp_object)

            # We are given a Unicode object.  Encode it to utf-8 regardless of
            # the HDF5 character set.
            elif PyUnicode_CheckExact(buf_obj0):
                temp_object = buf_obj0
                Py_INCREF(temp_object)
                temp_encoded = PyUnicode_AsUTF8String(temp_object)
                temp_string = PyBytes_AsString(temp_encoded)
                temp_string_len = PyBytes_Size(temp_encoded)

            else:
                if sizes.cset == H5T_CSET_ASCII:
                    temp_object = PyObject_Str(buf_obj0)
                    temp_string = PyBytes_AsString(temp_object)
                    temp_string_len = PyBytes_Size(temp_object)
                elif sizes.cset == H5T_CSET_UTF8:
                    temp_object = PyObject_Str(buf_obj0)
                    Py_INCREF(temp_object)
                    temp_encoded = PyUnicode_AsUTF8String(temp_object)
                    Py_INCREF(temp_encoded)
                    temp_string = PyBytes_AsString(temp_encoded)
                    temp_string_len = PyBytes_Size(temp_encoded)
                else:
                    raise TypeError("Unrecognized dataset encoding")

        if strlen(temp_string) != temp_string_len:
            raise ValueError("VLEN strings do not support embedded NULLs")

        buf_cstring0 = <char*>emalloc(temp_string_len+1)
        memcpy(buf_cstring0, temp_string, temp_string_len+1)
        memcpy(buf_cstring, &buf_cstring0, sizeof(buf_cstring0));

        return 0
    finally:
        Py_XDECREF(temp_object)
        Py_XDECREF(temp_encoded)

# =============================================================================
# VLEN to fixed-width strings

cdef herr_t init_vlen2fixed(hid_t src, hid_t dst, void** priv) except -1:

    cdef conv_size_t *sizes
    if not (H5Tis_variable_str(src) and (not H5Tis_variable_str(dst))):
        return -2

    sizes = <conv_size_t*>emalloc(sizeof(conv_size_t))
    priv[0] = sizes

    sizes[0].src_size = H5Tget_size(src)
    sizes[0].dst_size = H5Tget_size(dst)
    return 0

cdef herr_t init_fixed2vlen(hid_t src, hid_t dst, void** priv) except -1:

    cdef conv_size_t *sizes
    if not (H5Tis_variable_str(dst) and (not H5Tis_variable_str(src))):
        return -2

    sizes = <conv_size_t*>emalloc(sizeof(conv_size_t))
    priv[0] = sizes
    sizes[0].src_size = H5Tget_size(src)
    sizes[0].dst_size = H5Tget_size(dst)

    return 0

cdef int conv_vlen2fixed(void* ipt, void* opt, void* bkg, void* priv) except -1:

    cdef char** buf_vlen = <char**>ipt
    cdef char* buf_fixed = <char*>opt
    cdef char* temp_string = NULL
    cdef size_t temp_string_len = 0  # Without null term
    cdef conv_size_t *sizes = <conv_size_t*>priv
    cdef char* buf_vlen0

    memcpy(&buf_vlen0, buf_vlen, sizeof(buf_vlen0));

    if buf_vlen0 != NULL:
        temp_string = buf_vlen0
        temp_string_len = strlen(temp_string)

        if temp_string_len <= sizes[0].dst_size:
            # Pad with zeros
            memcpy(buf_fixed, temp_string, temp_string_len)
            memset(buf_fixed + temp_string_len, c'\0', sizes[0].dst_size - temp_string_len)
        else:
            # Simply truncate the string
            memcpy(buf_fixed, temp_string, sizes[0].dst_size)
    else:
        memset(buf_fixed, c'\0', sizes[0].dst_size)

    return 0

cdef int conv_fixed2vlen(void* ipt, void* opt, void* bkg, void* priv) except -1:

    cdef char** buf_vlen = <char**>opt
    cdef char* buf_fixed = <char*>ipt
    cdef char* temp_string = NULL
    cdef conv_size_t *sizes = <conv_size_t*>priv

    temp_string = <char*>emalloc(sizes[0].src_size+1)
    memcpy(temp_string, buf_fixed, sizes[0].src_size)
    temp_string[sizes[0].src_size] = c'\0'

    memcpy(buf_vlen, &temp_string, sizeof(temp_string));

    return 0

# =============================================================================
# HDF5 references to Python instances of h5r.Reference

cdef inline int conv_objref2pyref(void* ipt, void* opt, void* bkg, void* priv) except -1:
    cdef PyObject** buf_obj = <PyObject**>opt
    cdef hobj_ref_t* buf_ref = <hobj_ref_t*>ipt
    cdef Reference ref
    cdef PyObject* ref_ptr = NULL

    ref = Reference()
    memcpy(&ref.ref.obj_ref, buf_ref, sizeof(ref.ref.obj_ref))
    ref.typecode = H5R_OBJECT

    ref_ptr = <PyObject*>ref
    Py_INCREF(ref_ptr)  # because Cython discards its reference when the
                        # function exits

    memcpy(buf_obj, &ref_ptr, sizeof(ref_ptr))

    return 0

cdef inline int conv_pyref2objref(void* ipt, void* opt, void* bkg, void* priv)  except -1:
    cdef PyObject** buf_obj = <PyObject**>ipt
    cdef hobj_ref_t* buf_ref = <hobj_ref_t*>opt

    cdef object obj
    cdef Reference ref

    cdef PyObject* buf_obj0

    memcpy(&buf_obj0, buf_obj, sizeof(buf_obj0));

    if buf_obj0 != NULL and buf_obj0 != Py_None:
        obj = <object>(buf_obj0)
        if not isinstance(obj, Reference):
            raise TypeError("Can't convert incompatible object to HDF5 object reference")
        ref = <Reference>(buf_obj0)
        memcpy(buf_ref, &ref.ref.obj_ref, sizeof(ref.ref.obj_ref))
    else:
        memset(buf_ref, c'\0', sizeof(hobj_ref_t))

    return 0

cdef inline int conv_regref2pyref(void* ipt, void* opt, void* bkg, void* priv) except -1:
    cdef PyObject** buf_obj = <PyObject**>opt
    cdef PyObject** bkg_obj = <PyObject**>bkg
    cdef hdset_reg_ref_t* buf_ref = <hdset_reg_ref_t*>ipt

    cdef RegionReference ref
    cdef PyObject* ref_ptr = NULL

    cdef PyObject* bkg_obj0

    memcpy(&bkg_obj0, bkg_obj, sizeof(bkg_obj0));
    ref = RegionReference()
    memcpy(ref.ref.reg_ref, buf_ref, sizeof(hdset_reg_ref_t))
    ref.typecode = H5R_DATASET_REGION
    ref_ptr = <PyObject*>ref
    Py_INCREF(ref_ptr)  # because Cython discards its reference when the
                        # function exits

    Py_XDECREF(bkg_obj0)
    memcpy(buf_obj, &ref_ptr, sizeof(ref_ptr))

    return 0

cdef inline int conv_pyref2regref(void* ipt, void* opt, void* bkg, void* priv) except -1:
    cdef PyObject** buf_obj = <PyObject**>ipt
    cdef hdset_reg_ref_t* buf_ref = <hdset_reg_ref_t*>opt

    cdef object obj
    cdef RegionReference ref

    cdef PyObject* buf_obj0

    memcpy(&buf_obj0, buf_obj, sizeof(buf_obj0));

    if buf_obj0 != NULL and buf_obj0 != Py_None:
        obj = <object>(buf_obj0)
        if not isinstance(obj, RegionReference):
            raise TypeError("Can't convert incompatible object to HDF5 region reference")
        ref = <RegionReference>(buf_obj0)
        memcpy(buf_ref, ref.ref.reg_ref, sizeof(hdset_reg_ref_t))
    else:
        memset(buf_ref, c'\0', sizeof(hdset_reg_ref_t))

    return 0

# =============================================================================
# Conversion functions


cdef inline herr_t vlen2str(hid_t src_id, hid_t dst_id, H5T_cdata_t *cdata,
                    size_t nl, size_t buf_stride, size_t bkg_stride, void *buf_i,
                    void *bkg_i, hid_t dxpl)  except -1:
    return generic_converter(src_id, dst_id, cdata, nl, buf_stride, bkg_stride,
             buf_i, bkg_i, dxpl,  conv_vlen2str, init_generic, H5T_BKG_YES)

cdef inline herr_t str2vlen(hid_t src_id, hid_t dst_id, H5T_cdata_t *cdata,
                    size_t nl, size_t buf_stride, size_t bkg_stride, void *buf_i,
                    void *bkg_i, hid_t dxpl)  except -1:
    return generic_converter(src_id, dst_id, cdata, nl, buf_stride, bkg_stride,
             buf_i, bkg_i, dxpl, conv_str2vlen, init_generic, H5T_BKG_NO)

cdef inline herr_t vlen2fixed(hid_t src_id, hid_t dst_id, H5T_cdata_t *cdata,
                    size_t nl, size_t buf_stride, size_t bkg_stride, void *buf_i,
                    void *bkg_i, hid_t dxpl)  except -1:
    return generic_converter(src_id, dst_id, cdata, nl, buf_stride, bkg_stride,
             buf_i, bkg_i, dxpl, conv_vlen2fixed, init_vlen2fixed, H5T_BKG_NO)

cdef inline herr_t fixed2vlen(hid_t src_id, hid_t dst_id, H5T_cdata_t *cdata,
                    size_t nl, size_t buf_stride, size_t bkg_stride, void *buf_i,
                    void *bkg_i, hid_t dxpl)  except -1:
    return generic_converter(src_id, dst_id, cdata, nl, buf_stride, bkg_stride,
             buf_i, bkg_i, dxpl, conv_fixed2vlen, init_fixed2vlen, H5T_BKG_NO)

cdef inline herr_t objref2pyref(hid_t src_id, hid_t dst_id, H5T_cdata_t *cdata,
                    size_t nl, size_t buf_stride, size_t bkg_stride, void *buf_i,
                    void *bkg_i, hid_t dxpl)  except -1:
    return generic_converter(src_id, dst_id, cdata, nl, buf_stride, bkg_stride,
             buf_i, bkg_i, dxpl, conv_objref2pyref, init_generic, H5T_BKG_NO)

cdef inline herr_t pyref2objref(hid_t src_id, hid_t dst_id, H5T_cdata_t *cdata,
                    size_t nl, size_t buf_stride, size_t bkg_stride, void *buf_i,
                    void *bkg_i, hid_t dxpl)  except -1:
    return generic_converter(src_id, dst_id, cdata, nl, buf_stride, bkg_stride,
             buf_i, bkg_i, dxpl, conv_pyref2objref, init_generic, H5T_BKG_NO)

cdef inline herr_t regref2pyref(hid_t src_id, hid_t dst_id, H5T_cdata_t *cdata,
                    size_t nl, size_t buf_stride, size_t bkg_stride, void *buf_i,
                    void *bkg_i, hid_t dxpl)  except -1:
    return generic_converter(src_id, dst_id, cdata, nl, buf_stride, bkg_stride,
             buf_i, bkg_i, dxpl, conv_regref2pyref, init_generic, H5T_BKG_YES)

cdef inline herr_t pyref2regref(hid_t src_id, hid_t dst_id, H5T_cdata_t *cdata,
                    size_t nl, size_t buf_stride, size_t bkg_stride, void *buf_i,
                    void *bkg_i, hid_t dxpl)  except -1:
    return generic_converter(src_id, dst_id, cdata, nl, buf_stride, bkg_stride,
             buf_i, bkg_i, dxpl, conv_pyref2regref, init_generic, H5T_BKG_NO)

# =============================================================================
# Enum to integer converter

cdef struct conv_enum_t:
    size_t src_size
    size_t dst_size

cdef int enum_int_converter_init(hid_t src, hid_t dst,
                                 H5T_cdata_t *cdata, int forward) except -1 with gil:
    cdef conv_enum_t *info

    cdata[0].need_bkg = H5T_BKG_NO
    cdata[0].priv = info = <conv_enum_t*>emalloc(sizeof(conv_enum_t))
    info[0].src_size = H5Tget_size(src)
    info[0].dst_size = H5Tget_size(dst)

cdef void enum_int_converter_free(H5T_cdata_t *cdata):
    cdef conv_enum_t *info

    info = <conv_enum_t*>cdata[0].priv
    efree(info)
    cdata[0].priv = NULL


cdef int enum_int_converter_conv(hid_t src, hid_t dst, H5T_cdata_t *cdata,
                                  size_t nl, size_t buf_stride, size_t bkg_stride, void *buf_i,
                                 void *bkg_i, hid_t dxpl, int forward) except -1 with gil:
    cdef conv_enum_t *info
    cdef size_t nalloc
    cdef int i
    cdef char* cbuf = NULL
    cdef char* buf = <char*>buf_i
    cdef int identical
    cdef hid_t supertype = -1

    info = <conv_enum_t*>cdata[0].priv

    try:
        if forward:
            supertype = H5Tget_super(src)
            identical = H5Tequal(supertype, dst)
        else:
            supertype = H5Tget_super(dst)
            identical = H5Tequal(supertype, src)

        # Short-circuit success
        if identical:
            return 0

        if buf_stride == 0:
            # Contiguous case: call H5Tconvert directly
            if forward:
                H5Tconvert(supertype, dst, nl, buf, NULL, dxpl)
            else:
                H5Tconvert(src, supertype, nl, buf, NULL, dxpl)
        else:
            # Non-contiguous: gather, convert and then scatter
            if info[0].src_size > info[0].dst_size:
                nalloc = info[0].src_size*nl
            else:
                nalloc = info[0].dst_size*nl

            cbuf = <char*>emalloc(nalloc)
            if cbuf == NULL:
                raise MemoryError()

            for i from 0<=i<nl:
                memcpy(cbuf + (i*info[0].src_size), buf + (i*buf_stride),
                        info[0].src_size)

            if forward:
                H5Tconvert(supertype, dst, nl, cbuf, NULL, dxpl)
            else:
                H5Tconvert(src, supertype, nl, cbuf, NULL, dxpl)

            for i from 0<=i<nl:
                memcpy(buf + (i*buf_stride), cbuf + (i*info[0].dst_size),
                        info[0].dst_size)

    finally:
        efree(cbuf)
        cbuf = NULL
        if supertype > 0:
            H5Tclose(supertype)

    return 0


# Direction ("forward"): 1 = enum to int, 0 = int to enum
cdef herr_t enum_int_converter(hid_t src, hid_t dst, H5T_cdata_t *cdata,
                    size_t nl, size_t buf_stride, size_t bkg_stride, void *buf_i,
                               void *bkg_i, hid_t dxpl, int forward) except -1:

    cdef int command = cdata[0].command

    if command == H5T_CONV_INIT:
        enum_int_converter_init(src, dst, cdata, forward)
    elif command == H5T_CONV_FREE:
        enum_int_converter_free(cdata)
    elif command == H5T_CONV_CONV:
        return enum_int_converter_conv(src, dst, cdata, nl, buf_stride,
                                       bkg_stride, buf_i, bkg_i, dxpl, forward)
    else:
        return -2

    return 0


cdef herr_t enum2int(hid_t src_id, hid_t dst_id, H5T_cdata_t *cdata,
                    size_t nl, size_t buf_stride, size_t bkg_stride, void *buf_i,
                    void *bkg_i, hid_t dxpl) except -1:
    return enum_int_converter(src_id, dst_id, cdata, nl, buf_stride, bkg_stride,
             buf_i, bkg_i, dxpl, 1)

cdef herr_t int2enum(hid_t src_id, hid_t dst_id, H5T_cdata_t *cdata,
                    size_t nl, size_t buf_stride, size_t bkg_stride, void *buf_i,
                    void *bkg_i, hid_t dxpl) except -1:
    return enum_int_converter(src_id, dst_id, cdata, nl, buf_stride, bkg_stride,
             buf_i, bkg_i, dxpl, 0)

# =============================================================================
# ndarray to VLEN routines

cdef herr_t vlen2ndarray(hid_t src_id, hid_t dst_id, H5T_cdata_t *cdata,
                    size_t nl, size_t buf_stride, size_t bkg_stride, void *buf_i,
                    void *bkg_i, hid_t dxpl) except -1:

    cdef int command = cdata[0].command
    cdef size_t src_size, dst_size
    cdef TypeID supertype
    cdef TypeID outtype
    cdef np_dtype dt
    cdef int i

    cdef char* buf = <char*>buf_i

    if command == H5T_CONV_INIT:

        cdata[0].need_bkg = H5T_BKG_NO
        if H5Tget_class(src_id) != H5T_VLEN or H5Tget_class(dst_id) != H5T_OPAQUE:
            return -2

    elif command == H5T_CONV_FREE:

        pass

    elif command == H5T_CONV_CONV:

        # need to pass element dtype to converter
        supertype = typewrap(H5Tget_super(src_id))
        dt = supertype.dtype
        outtype = py_create(dt)

        if buf_stride == 0:
            # No explicit stride seems to mean that the elements are packed
            # contiguously in the buffer.  In this case we must be careful
            # not to "stomp on" input elements if the output elements are
            # of a larger size.

            src_size = H5Tget_size(src_id)
            dst_size = H5Tget_size(dst_id)

            if src_size >= dst_size:
                for i from 0<=i<nl:
                    conv_vlen2ndarray(buf + (i*src_size), buf + (i*dst_size),
                                      dt, supertype, outtype)
            else:
                for i from nl>i>=0:
                    conv_vlen2ndarray(buf + (i*src_size), buf + (i*dst_size),
                                      dt, supertype, outtype)
        else:
            # With explicit strides, we assume that the library knows the
            # alignment better than us.  Therefore we use the given stride
            # offsets exclusively.
            for i from 0<=i<nl:
                conv_vlen2ndarray(buf + (i*buf_stride), buf + (i*buf_stride),
                                  dt, supertype, outtype)

    else:
        return -2   # Unrecognized command.  Note this is NOT an exception.

    return 0


cdef struct vlen_t:
    size_t len
    void* ptr

cdef int conv_vlen2ndarray(void* ipt, void* opt, np_dtype elem_dtype,
        TypeID intype, TypeID outtype) except -1:

    cdef PyObject** buf_obj = <PyObject**>opt
    cdef vlen_t* in_vlen = <vlen_t*>ipt
    cdef int flags = NPY_WRITEABLE | NPY_C_CONTIGUOUS | NPY_OWNDATA
    cdef npy_intp dims[1]
    cdef void* data
    cdef np_ndarray ndarray
    cdef PyObject* ndarray_obj
    cdef vlen_t in_vlen0

    memcpy(&in_vlen0, in_vlen, sizeof(in_vlen0))

    dims[0] = in_vlen0.len
    data = in_vlen0.ptr
    if outtype.get_size() > intype.get_size():
        data = realloc(data, outtype.get_size() * in_vlen0.len)
    H5Tconvert(intype.id, outtype.id, in_vlen0.len, data, NULL, H5P_DEFAULT)

    Py_INCREF(<PyObject*>elem_dtype)
    ndarray = PyArray_NewFromDescr(&PyArray_Type, elem_dtype, 1,
                dims, NULL, data, flags, <object>NULL)
    ndarray_obj = <PyObject*>ndarray
    Py_INCREF(ndarray_obj)

    # Write the new object to the buffer in-place
    in_vlen0.ptr = NULL
    memcpy(buf_obj, &ndarray_obj, sizeof(ndarray_obj))

    return 0

cdef herr_t ndarray2vlen(hid_t src_id, hid_t dst_id, H5T_cdata_t *cdata,
                    size_t nl, size_t buf_stride, size_t bkg_stride, void *buf_i,
                    void *bkg_i, hid_t dxpl) except -1:

    cdef int command = cdata[0].command
    cdef size_t src_size, dst_size
    cdef TypeID supertype
    cdef TypeID outtype
    cdef np_dtype dt
    cdef int i
    cdef PyObject **pdata = <PyObject **> buf_i
    cdef PyObject *pdata_elem

    cdef char* buf = <char*>buf_i

    if command == H5T_CONV_INIT:

        cdata[0].need_bkg = H5T_BKG_NO
        if not H5Tequal(src_id, H5PY_OBJ) or H5Tget_class(dst_id) != H5T_VLEN:
            return -2
        supertype = typewrap(H5Tget_super(dst_id))
        for i from 0 <= i < nl:
            memcpy(&pdata_elem, pdata+i, sizeof(pdata_elem))
            if supertype != py_create((<np_ndarray> pdata_elem).dtype, 1):
                return -2
            if (<np_ndarray> pdata_elem).ndim != 1:
                return -2

    elif command == H5T_CONV_FREE:

        pass

    elif command == H5T_CONV_CONV:

        # If there are no elements to convert, pdata will not point to
        # a valid PyObject*, so bail here to prevent accessing the dtype below
        if nl == 0:
            return 0

        # need to pass element dtype to converter
        memcpy(&pdata_elem, pdata, sizeof(pdata_elem))
        supertype = py_create((<np_ndarray> pdata_elem).dtype)
        outtype = typewrap(H5Tget_super(dst_id))

        if buf_stride == 0:
            # No explicit stride seems to mean that the elements are packed
            # contiguously in the buffer.  In this case we must be careful
            # not to "stomp on" input elements if the output elements are
            # of a larger size.

            src_size = H5Tget_size(src_id)
            dst_size = H5Tget_size(dst_id)

            if src_size >= dst_size:
                for i from 0<=i<nl:
                    conv_ndarray2vlen(buf + (i*src_size), buf + (i*dst_size),
                                      supertype, outtype)
            else:
                for i from nl>i>=0:
                    conv_ndarray2vlen(buf + (i*src_size), buf + (i*dst_size),
                                      supertype, outtype)
        else:
            # With explicit strides, we assume that the library knows the
            # alignment better than us.  Therefore we use the given stride
            # offsets exclusively.
            for i from 0<=i<nl:
                conv_ndarray2vlen(buf + (i*buf_stride), buf + (i*buf_stride),
                                  supertype, outtype)

    else:
        return -2   # Unrecognized command.  Note this is NOT an exception.

    return 0


cdef int conv_ndarray2vlen(void* ipt, void* opt,
        TypeID intype, TypeID outtype) except -1:

    cdef PyObject** buf_obj = <PyObject**>ipt
    cdef vlen_t* in_vlen = <vlen_t*>opt
    cdef int flags = NPY_WRITEABLE | NPY_C_CONTIGUOUS
    cdef npy_intp dims[1]
    cdef void* data
    cdef np_ndarray ndarray
    cdef size_t len
    cdef PyObject* buf_obj0

    memcpy(&buf_obj0, buf_obj, sizeof(buf_obj0))
    ndarray = <np_ndarray> buf_obj0
    len = ndarray.shape[0]

    if outtype.get_size() > intype.get_size():
        data = emalloc(outtype.get_size() * len)
    else:
        data = emalloc(intype.get_size() * len)
    memcpy(data, ndarray.data, intype.get_size() * len)
    H5Tconvert(intype.id, outtype.id, len, data, NULL, H5P_DEFAULT)

    memcpy(&in_vlen[0].len, &len, sizeof(len))
    memcpy(&in_vlen[0].ptr, &data, sizeof(data))

    return 0

# =============================================================================
# B8 to enum bool routines

cdef herr_t b82boolenum(hid_t src_id, hid_t dst_id, H5T_cdata_t *cdata,
                        size_t nl, size_t buf_stride, size_t bkg_stride, void *buf_i,
                        void *bkg_i, hid_t dxpl) except -1:
    return 0

cdef herr_t boolenum2b8(hid_t src_id, hid_t dst_id, H5T_cdata_t *cdata,
                        size_t nl, size_t buf_stride, size_t bkg_stride, void *buf_i,
                        void *bkg_i, hid_t dxpl) except -1:
    return 0

# =============================================================================
# B8 to UINT8 routines

cdef herr_t b82uint8(hid_t src_id, hid_t dst_id, H5T_cdata_t *cdata,
                     size_t nl, size_t buf_stride, size_t bkg_stride, void *buf_i,
                     void *bkg_i, hid_t dxpl) except -1:
    return 0

cdef herr_t uint82b8(hid_t src_id, hid_t dst_id, H5T_cdata_t *cdata,
                     size_t nl, size_t buf_stride, size_t bkg_stride, void *buf_i,
                     void *bkg_i, hid_t dxpl) except -1:
    return 0

# =============================================================================

cpdef int register_converters() except -1:

    cdef hid_t vlstring
    cdef hid_t vlentype
    cdef hid_t pyobj
    cdef hid_t enum
    cdef hid_t boolenum = -1
    cdef int8_t f_value = 0
    cdef int8_t t_value = 1

    vlstring = H5Tcopy(H5T_C_S1)
    H5Tset_size(vlstring, H5T_VARIABLE)

    enum = H5Tenum_create(H5T_STD_I32LE)

    vlentype = H5Tvlen_create(H5T_STD_I32LE)

    pyobj = H5PY_OBJ

    boolenum = H5Tenum_create(H5T_NATIVE_INT8)
    H5Tenum_insert(boolenum, cfg._f_name, &f_value)
    H5Tenum_insert(boolenum, cfg._t_name, &t_value)

    H5Tregister(H5T_PERS_HARD, "vlen2str", vlstring, pyobj, vlen2str)
    H5Tregister(H5T_PERS_HARD, "str2vlen", pyobj, vlstring, str2vlen)

    H5Tregister(H5T_PERS_SOFT, "vlen2fixed", vlstring, H5T_C_S1, vlen2fixed)
    H5Tregister(H5T_PERS_SOFT, "fixed2vlen", H5T_C_S1, vlstring, fixed2vlen)

    H5Tregister(H5T_PERS_HARD, "objref2pyref", H5T_STD_REF_OBJ, pyobj, objref2pyref)
    H5Tregister(H5T_PERS_HARD, "pyref2objref", pyobj, H5T_STD_REF_OBJ, pyref2objref)

    H5Tregister(H5T_PERS_HARD, "regref2pyref", H5T_STD_REF_DSETREG, pyobj, regref2pyref)
    H5Tregister(H5T_PERS_HARD, "pyref2regref", pyobj, H5T_STD_REF_DSETREG, pyref2regref)

    H5Tregister(H5T_PERS_SOFT, "enum2int", enum, H5T_STD_I32LE, enum2int)
    H5Tregister(H5T_PERS_SOFT, "int2enum", H5T_STD_I32LE, enum, int2enum)

    H5Tregister(H5T_PERS_SOFT, "vlen2ndarray", vlentype, pyobj, vlen2ndarray)
    H5Tregister(H5T_PERS_SOFT, "ndarray2vlen", pyobj, vlentype, ndarray2vlen)

    H5Tregister(H5T_PERS_HARD, "boolenum2b8", boolenum, H5T_NATIVE_B8, boolenum2b8)
    H5Tregister(H5T_PERS_HARD, "b82boolenum", H5T_NATIVE_B8, boolenum, b82boolenum)

    H5Tregister(H5T_PERS_HARD, "uint82b8", H5T_NATIVE_UINT8, H5T_NATIVE_B8, uint82b8)
    H5Tregister(H5T_PERS_HARD, "b82uint8", H5T_NATIVE_B8, H5T_NATIVE_UINT8, b82uint8)

    H5Tclose(vlstring)
    H5Tclose(vlentype)
    H5Tclose(enum)
    H5Tclose(boolenum)

    return 0

cpdef int unregister_converters() except -1:

    H5Tunregister(H5T_PERS_HARD, "vlen2str", -1, -1, vlen2str)
    H5Tunregister(H5T_PERS_HARD, "str2vlen", -1, -1, str2vlen)

    H5Tunregister(H5T_PERS_SOFT, "vlen2fixed", -1, -1, vlen2fixed)
    H5Tunregister(H5T_PERS_SOFT, "fixed2vlen", -1, -1, fixed2vlen)

    H5Tunregister(H5T_PERS_HARD, "objref2pyref", -1, -1, objref2pyref)
    H5Tunregister(H5T_PERS_HARD, "pyref2objref", -1, -1, pyref2objref)

    H5Tunregister(H5T_PERS_HARD, "regref2pyref", -1, -1, regref2pyref)
    H5Tunregister(H5T_PERS_HARD, "pyref2regref", -1, -1, pyref2regref)

    H5Tunregister(H5T_PERS_SOFT, "enum2int", -1, -1, enum2int)
    H5Tunregister(H5T_PERS_SOFT, "int2enum", -1, -1, int2enum)

    H5Tunregister(H5T_PERS_SOFT, "vlen2ndarray", -1, -1, vlen2ndarray)
    H5Tunregister(H5T_PERS_SOFT, "ndarray2vlen", -1, -1, ndarray2vlen)

    H5Tunregister(H5T_PERS_HARD, "boolenum2b8", -1, -1, boolenum2b8)
    H5Tunregister(H5T_PERS_HARD, "b82boolenum", -1, -1, b82boolenum)

    H5Tunregister(H5T_PERS_HARD, "uint82b8", -1, -1, uint82b8)
    H5Tunregister(H5T_PERS_HARD, "b82uint8", -1, -1, b82uint8)

    return 0<|MERGE_RESOLUTION|>--- conflicted
+++ resolved
@@ -150,22 +150,12 @@
 # Vlen string conversion
 
 cdef int conv_vlen2str(void* ipt, void* opt, void* bkg, void* priv) except -1:
-<<<<<<< HEAD
-
-    cdef PyObject** buf_obj = <PyObject**>opt
-    cdef char** buf_cstring = <char**>ipt
-    cdef PyObject* temp_obj = NULL
-    cdef conv_size_t *sizes = <conv_size_t*>priv
-    cdef char* buf_cstring0
-=======
     cdef:
         PyObject** buf_obj = <PyObject**>opt
-        PyObject** bkg_obj = <PyObject**>bkg
         char** buf_cstring = <char**>ipt
         PyObject* temp_obj = NULL
         conv_size_t *sizes = <conv_size_t*>priv
         char* buf_cstring0
->>>>>>> eefbdb8d
 
     memcpy(&buf_cstring0, buf_cstring, sizeof(buf_cstring0))
 
