#!/bin/bash

set -eo pipefail

if [[ "$1" == "" ]] || [[ "$2" == "" ]]; then
    echo "Usage: $0 <PROJECT_PATH> <WHEEL_PATH>"
    exit 1
fi
PROJECT_PATH=$1
echo "PROJECT_PATH=$PROJECT_PATH"
WHEEL_PATH=$2
echo "WHEEL_PATH=$WHEEL_PATH"

<<<<<<< HEAD
export PYVER=$(python -c "import sys; print(''.join(map(str, sys.version_info[:2])) + ('t' if (sys.version_info>=(3,13) and not sys._is_gil_enabled()) else ''))")
ENVLIST="py$PYVER-test-deps,py$PYVER-test-mindeps,py$PYVER-test-deps-pre"
=======
export PYVER=$(python -c "import sys; print(''.join(map(str, sys.version_info[:2])))")
ENVLIST="py$PYVER-test-deps,py$PYVER-test-deps-pre"

if ! ( [[ "$AUDITWHEEL_PLAT" == musllinux_* ]] && [[ "$PYVER" == "39" || "$PYVER" == "310" || "$PYVER" == "311" ]] ); then
    # skip mindeps on musllinux + python 3.9 to 3.11 because oldest supported numpy versions
    # are higher for this target (1.25.0) and there's no way (that I found) to specify it
    # directly in package metadata.
    ENVLIST="py$PYVER-test-mindeps,$ENVLIST"
fi
>>>>>>> f44f1114

export H5PY_TEST_CHECK_FILTERS=1
echo "ENVLIST=$ENVLIST"
cd $PROJECT_PATH
tox --installpkg $WHEEL_PATH -e $ENVLIST
if [[ "$GITHUB_ACTION" != "" ]]; then
    echo "Uploading coverage using python=$(which python)"
    python ./ci/upload_coverage.py --codecov-token 813fb6da-087d-4b36-a185-5a530cab3455
fi<|MERGE_RESOLUTION|>--- conflicted
+++ resolved
@@ -11,12 +11,8 @@
 WHEEL_PATH=$2
 echo "WHEEL_PATH=$WHEEL_PATH"
 
-<<<<<<< HEAD
 export PYVER=$(python -c "import sys; print(''.join(map(str, sys.version_info[:2])) + ('t' if (sys.version_info>=(3,13) and not sys._is_gil_enabled()) else ''))")
 ENVLIST="py$PYVER-test-deps,py$PYVER-test-mindeps,py$PYVER-test-deps-pre"
-=======
-export PYVER=$(python -c "import sys; print(''.join(map(str, sys.version_info[:2])))")
-ENVLIST="py$PYVER-test-deps,py$PYVER-test-deps-pre"
 
 if ! ( [[ "$AUDITWHEEL_PLAT" == musllinux_* ]] && [[ "$PYVER" == "39" || "$PYVER" == "310" || "$PYVER" == "311" ]] ); then
     # skip mindeps on musllinux + python 3.9 to 3.11 because oldest supported numpy versions
@@ -24,7 +20,6 @@
     # directly in package metadata.
     ENVLIST="py$PYVER-test-mindeps,$ENVLIST"
 fi
->>>>>>> f44f1114
 
 export H5PY_TEST_CHECK_FILTERS=1
 echo "ENVLIST=$ENVLIST"
