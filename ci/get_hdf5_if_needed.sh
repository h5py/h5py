--- conflicted
+++ resolved
@@ -22,18 +22,13 @@
         NPROC=$(sysctl -n hw.ncpu)
     else
         lib_name=libhdf5.so
-<<<<<<< HEAD
         NPROC=$(nproc)
-=======
         # Test with the direct file driver on Linux. This setting does not
         # affect the HDF5 bundled in Linux wheels - that is built into a Docker
         # image from a separate repository.
         ENABLE_DIRECT_VFD="--enable-direct-vfd"
     fi
-    if [[ "${HDF5_VERSION%.*}" = "1.12" ]]; then
-        ENABLE_BUILD_MODE="--enable-build-mode=production"
->>>>>>> 3051c76a
-    fi
+
     if [ -f $HDF5_DIR/lib/$lib_name ]; then
         echo "using cached build"
     else
@@ -63,28 +58,24 @@
         curl -fsSLO "https://www.hdfgroup.org/ftp/HDF5/releases/hdf5-$MAJOR_V.$MINOR_V/hdf5-$HDF5_VERSION/src/hdf5-$HDF5_VERSION.tar.gz"
         tar -xzvf hdf5-$HDF5_VERSION.tar.gz
         pushd hdf5-$HDF5_VERSION
-<<<<<<< HEAD
 
         if [[ "$OSTYPE" == "darwin"* && "$CIBW_ARCHS_MACOS" = "arm64"  ]]; then
             patch_hdf5 "$PROJECT_ROOT"
         fi
 
-        ./configure --prefix="$HDF5_DIR" $ZLIB_ARG $EXTRA_MPI_FLAGS $BUILD_MODE $HOST_ARG --enable-tests=no
+        ./configure --prefix="$HDF5_DIR" \
+            ${ZLIB_ARG} \
+            ${EXTRA_MPI_FLAGS} \
+            ${BUILD_MODE} \
+            ${ENABLE_DIRECT_VFD} \
+            ${HOST_ARG} \
+            --enable-tests=no
 
         if [[ "$OSTYPE" == "darwin"* && "$CIBW_ARCHS_MACOS" = "arm64"  ]]; then
             build_h5detect
         fi
 
         make -j "$NPROC"
-=======
-        chmod u+x autogen.sh
-        ./configure --prefix $HDF5_DIR \
-            --enable-tests=no \
-            ${EXTRA_MPI_FLAGS} \
-            ${ENABLE_DIRECT_VFD} \
-            ${ENABLE_BUILD_MODE}
-        make -j $(nproc)
->>>>>>> 3051c76a
         make install
         popd
         popd
