--- conflicted
+++ resolved
@@ -125,16 +125,11 @@
  # See matching FIXMEs in azure-pipelines.yml and setup_build.py.
 [tool.cibuildwheel]
 skip = [
-<<<<<<< HEAD
-    "*musllinux*",
-    "cp314t-*",  # _Do not_ build cp314t wheels
+    "cp310-win_arm64", #Skipped due to unavailability of Python binary and NumPy for Win-ARM64
+    "cp314t-*",  # Comment out to build cp314t wheels
 ]
 enable = [
-    # "cpython-freethreading",  # Build cp313t wheels
-=======
-    "cp314t-*",
-    "cp310-win_arm64", #Skipped due to unavailability of Python binary and NumPy for Win-ARM64
->>>>>>> f44f1114
+    # "cpython-freethreading",  # Uncomment to build cp313t wheels
 ]
 build-verbosity = 1
 build-frontend = { name = "pip", args = ["--only-binary", "numpy"] }
