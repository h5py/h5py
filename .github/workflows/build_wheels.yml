--- conflicted
+++ resolved
@@ -93,14 +93,6 @@
 
       # Now actually build the wheels
       - uses: pypa/cibuildwheel@c923d83ad9c1bc00211c5041d0c3f73294ff88f6 # v3.1.4
-<<<<<<< HEAD
-        env:
-          CIBW_ARCHS: ${{ matrix.arch }}
-          CIBW_BUILD: ${{ env.CIBW_BUILD }}
-          CIBW_BEFORE_BUILD: ${{ env.CIBW_BEFORE_BUILD }}
-          CIBW_BUILD_FRONTEND: ${{ env.CIBW_BUILD_FRONTEND }}
-=======
->>>>>>> 4c8dc07d
 
       - run: python ./ci/bundle_hdf5_whl.py wheelhouse
         if: runner.os == 'Windows'
