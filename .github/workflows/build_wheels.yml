--- conflicted
+++ resolved
@@ -94,13 +94,7 @@
           CIBW_BUILD: ${{ env.CIBW_BUILD }}
           CIBW_BEFORE_BUILD: ${{ env.CIBW_BEFORE_BUILD }}
           CIBW_BUILD_FRONTEND: ${{ env.CIBW_BUILD_FRONTEND }}
-<<<<<<< HEAD
-          CIBW_PRERELEASE_PYTHONS: ${{ env.CIBW_PRERELEASE_PYTHONS }}
-          CIBW_BEFORE_TEST: ${{ env.CIBW_BEFORE_TEST }}
-          CIBW_ENABLE: cpython-freethreading
-=======
           CIBW_ENABLE: ${{ env.CIBW_ENABLE }}
->>>>>>> ac7ded8f
 
       - run: python ./ci/bundle_hdf5_whl.py wheelhouse
         if: runner.os == 'Windows'
